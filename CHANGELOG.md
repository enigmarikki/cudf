--- conflicted
+++ resolved
@@ -18,12 +18,8 @@
 - PR #1713 Add documentation for Dask-XGBoost
 - PR #1666 CSV Reader: Improve performance for files with large number of columns
 - PR #1725 Enable the ability to use a single column groupby as its own index
-<<<<<<< HEAD
-- PR #1748 Add `bool` nullability flag to `device_table` row operators
-=======
-- PR #1767 Speed up unit tests
-
->>>>>>> a66db9e9
+- PR #1748 C++: Add `bool` nullability flag to `device_table` row operators
+- PR #1767 Speed up Python unit tests
 
 ## Bug Fixes
 
