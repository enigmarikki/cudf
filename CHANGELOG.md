# cuDF 0.11.0 (Date TBD)

## New Features

- PR #2930 JSON Reader: Support ARROW_RANDOM_FILE input
- PR #2956 Add `cudf::stack` and `cudf::tile`
- PR #2980 Added nvtext is_vowel/is_consonant functions
- PR #2987 Add `inplace` arg to `DataFrame.reset_index` and `Series`
- PR #3011 Added libcudf++ transition guide
- PR #3129 Add strings column factory from `std::vector`s
- PR #3054 Add parquet reader support for decimal data types
- PR #3022 adds DataFrame.astype for cuDF dataframes
- PR #2962 Add isnull(), notnull() and related functions
- PR #3025 Move search files to legacy
- PR #3068 Add `scalar` class
- PR #3094 Adding `any` and `all` support from libcudf
- PR #3130 Define and implement new `column_wrapper`
- PR #3143 Define and implement new copying APIs `slice` and `split`
- PR #3161 Move merge files to legacy
- PR #3079 Added support to write ORC files given a local path
- PR #3192 Add dtype param to cast `DataFrame` on init
- PR #3223 Java expose underlying buffers
- PR #3263 Define and implement new `valid_if`
- PR #3278 Add `to_host` utility to copy `column_view` to host
- PR #3087 Add new cudf::experimental bool8 wrapper
- PR #3219 Construct column from column_view
- PR #3291 Add normalize_nans_and_zeros

## Improvements

- PR #2904 Move gpu decompressors to cudf::io namespace
- PR #2977 Moved old C++ test utilities to legacy directory.
- PR #2965 Fix slow orc reader perf with large uncompressed blocks
- PR #2995 Move JIT type utilities to legacy directory
- PR #2927 Add ``Table`` and ``TableView`` extension classes that wrap legacy cudf::table
- PR #3005 Renames `cudf::exp` namespace to `cudf::experimental`
- PR #3008 Make safe versions of `is_null` and `is_valid` in `column_device_view`
- PR #3026 Move fill and repeat files to legacy
- PR #3027 Move copying.hpp and related source to legacy folder
- PR #3014 Snappy decompression optimizations
- PR #3032 Use `asarray` to coerce indices to a NumPy array
- PR #2996 IO Readers: Replace `cuio::device_buffer` with `rmm::device_buffer`
- PR #3051 Specialized hash function for strings column
- PR #3065 Select and Concat for cudf::experimental::table
- PR #3080 Move `valid_if.cuh` to `legacy/`
- PR #3052 Moved replace.hpp functionality to legacy
- PR #3091 Move join files to legacy
- PR #3092 Implicitly init RMM if Java allocates before init
- PR #3029 Update gdf_ numeric types with stdint and move to cudf namespace
- PR #3052 Moved replace.hpp functionality to legacy
- PR #2955 Add cmake option to only build for present GPU architecture
- PR #3070 Move functions.h and related source to legacy
- PR #2951 Allow set_index to handle a list of column names
- PR #3093 Move groupby files to legacy
- PR #2988 Removing GIS functionality (now part of cuSpatial library)
- PR #3067 Java method to return size of device memory buffer
- PR #3083 Improved some binary operation tests to include null testing.
- PR #3084 Update to arrow-cpp and pyarrow 0.15.0
- PR #3071 Move cuIO to legacy
- PR #3126 Round 2 of snappy decompression optimizations
- PR #3046 Define and implement new copying APIs `empty_like` and `allocate_like`
- PR #3128 Support MultiIndex in DataFrame.join
<<<<<<< HEAD
- PR #2971 Added initial gather and scatter methods for strings_column_view
- PR #3133 Port NVStrings to cudf column: bytes_counts and characters_counts
=======
- PR #3028 Port gather and scatter to libcudf++
>>>>>>> a5cd717d
- PR #3135 Add nvtx utilities to cudf::nvtx namespace
- PR #3021 Java host side concat of serialized buffers
- PR #3138 Move unary files to legacy
- PR #3154 Make `table_view_base.column()` const and add `mutable_table_view.column()`
- PR #3175 Set cmake cuda version variables
- PR #3171 Move deprecated error macros to legacy
- PR #3193 Add cuPy as a formal dependency
- PR #3195 Support for zero columned `table_view`
- PR #3165 Java device memory size for string category
- PR #3205 Move transform files to legacy
- PR #3202 Rename and move error.hpp to public headers
- PR #2878 Use upstream merge code in dask_cudf
- PR #3231 Add `column::release()` to give up ownership of contents.
- PR #3157 Use enum class rather than enum for mask_allocation_policy
- PR #3245 Move binaryop files to legacy
- PR #3241 Move stream_compaction files to legacy
- PR #3166 Move reductions to legacy
- PR #3261 Small cleanup: remove `== true`
- PR #3268 Adding null ordering per column feature when sorting
- PR #3239 Adding floating point specialization to comparators for NaNs
- PR #3270 Move predicates files to legacy
- PR #3281 Add to_host specialization for strings in column test utilities
- PR #3282 Add `num_bitmask_words`
- PR #3252 Add new factory methods to include passing an existing null mask
- PR #3288 Make `bit.cuh` utilities usable from host code.
- PR #3287 Move rolling windows files to legacy
- PR #3182 Define and implement new unary APIs `is_null` and `is_not_null`
- PR #3301 Add tests for empty column wrapper.
- PR #3294 Update to arrow-cpp and pyarrow 0.15.1
- PR #3310 Add `row_hasher` and `element_hasher` utilities

## Bug Fixes

- PR #2895 Fixed dask_cudf group_split behavior to handle upstream rearrange_by_divisions
- PR #3048 Support for zero columned tables
- PR #3030 Fix snappy decoding regression in PR #3014
- PR #3041 Fixed exp to experimental namespace name change issue
- PR #3056 Add additional cmake hint for finding local build of RMM files
- PR #3060 Move copying.hpp includes to legacy
- PR #3139 Fixed java RMM auto initalization
- PR #3141 Java fix for relocated IO headers
- PR #3149 Rename column_wrapper.cuh to column_wrapper.hpp
- PR #3168 Fix mutable_column_device_view head const_cast
- PR #3199 Update JNI includes for legacy moves
- PR #3204 ORC writer: Fix ByteRLE encoding of NULLs
- PR #2994 Fix split_out-support but with hash_object_dispatch
- PR #3212 Fix string to date casting when format is not specified
- PR #3218 Fixes `row_lexicographic_comparator` issue with handling two tables
- PR #3228 Default initialize RMM when Java native dependencies are loaded
- PR #3236 Fix Numba 0.46+/CuPy 6.3 interface compatibility
- PR #3276 Update JNI includes for legacy moves
- PR #3256 Fix orc writer crash with multiple string columns
- PR #3211 Fix breaking change caused by rapidsai/rmm#167
- PR #3265 Fix dangling pointer in `is_sorted`
- PR #3267 ORC writer: fix incorrect ByteRLE encoding of long literal runs
- PR #3277 Fix invalid reference to deleted temporary in `is_sorted`.
- PR #3274 ORC writer: fix integer RLEv2 mode2 unsigned base value encoding
- PR #3279 Fix shutdown hang issues with pinned memory pool init executor
- PR #3280 Invalid children check in mutable_column_device_view
- PR #3289 fix java memory usage API for empty columns
- PR #3293 Fix loading of csv files zipped on MacOS (disabled zip min version check)
- PR #3295 Fix storing storing invalid RMM exec policies.
- PR #3307 Add pd.RangeIndex to from_pandas to fix dask_cudf meta_nonempty bug
- PR #3313 Fix public headers including non-public headers


# cuDF 0.10.0 (16 Oct 2019)

## New Features

- PR #2423 Added `groupby.quantile()`
- PR #2522 Add Java bindings for NVStrings backed upper and lower case mutators
- PR #2605 Added Sort based groupby in libcudf
- PR #2607 Add Java bindings for parsing JSON
- PR #2629 Add dropna= parameter to groupby
- PR #2585 ORC & Parquet Readers: Remove millisecond timestamp restriction
- PR #2507 Add GPU-accelerated ORC Writer
- PR #2559 Add Series.tolist()
- PR #2653 Add Java bindings for rolling window operations
- PR #2480 Merge `custreamz` codebase into `cudf` repo
- PR #2674 Add __contains__ for Index/Series/Column
- PR #2635 Add support to read from remote and cloud sources like s3, gcs, hdfs
- PR #2722 Add Java bindings for NVTX ranges
- PR #2702 Add make_bool to dataset generation functions
- PR #2394 Move `rapidsai/custrings` into `cudf`
- PR #2734 Final sync of custrings source into cudf
- PR #2724 Add libcudf support for __contains__
- PR #2777 Add python bindings for porter stemmer measure functionality
- PR #2781 Add issorted to is_monotonic
- PR #2685 Add cudf::scatter_to_tables and cython binding
- PR #2743 Add Java bindings for NVStrings timestamp2long as part of String ColumnVector casting
- PR #2785 Add nvstrings Python docs
- PR #2786 Add benchmarks option to root build.sh
- PR #2802 Add `cudf::repeat()` and `cudf.Series.repeat()`
- PR #2773 Add Fisher's unbiased kurtosis and skew for Series/DataFrame
- PR #2748 Parquet Reader: Add option to specify loading of PANDAS index
- PR #2807 Add scatter_by_map to DataFrame python API
- PR #2836 Add nvstrings.code_points method
- PR #2844 Add Series/DataFrame notnull
- PR #2858 Add GTest type list utilities
- PR #2870 Add support for grouping by Series of arbitrary length
- PR #2719 Series covariance and Pearson correlation
- PR #2207 Beginning of libcudf overhaul: introduce new column and table types
- PR #2869 Add `cudf.CategoricalDtype`
- PR #2838 CSV Reader: Support ARROW_RANDOM_FILE input
- PR #2655 CuPy-based Series and Dataframe .values property
- PR #2803 Added `edit_distance_matrix()` function to calculate pairwise edit distance for each string on a given nvstrings object.
- PR #2811 Start of cudf strings column work based on 2207
- PR #2872 Add Java pinned memory pool allocator
- PR #2969 Add findAndReplaceAll to ColumnVector
- PR #2814 Add Datetimeindex.weekday
- PR #2999 Add timestamp conversion support for string categories
- PR #2918 Add cudf::column timestamp wrapper types

## Improvements

- PR #2578 Update legacy_groupby to use libcudf group_by_without_aggregation
- PR #2581 Removed `managed` allocator from hash map classes.
- PR #2571 Remove unnecessary managed memory from gdf_column_concat
- PR #2648 Cython/Python reorg
- PR #2588 Update Series.append documentation
- PR #2632 Replace dask-cudf set_index code with upstream
- PR #2682 Add cudf.set_allocator() function for easier allocator init
- PR #2642 Improve null printing and testing
- PR #2747 Add missing Cython headers / cudftestutil lib to conda package for cuspatial build
- PR #2706 Compute CSV format in device code to speedup performance
- PR #2673 Add support for np.longlong type
- PR #2703 move dask serialization dispatch into cudf
- PR #2728 Add YYMMDD to version tag for nightly conda packages
- PR #2729 Handle file-handle input in to_csv
- PR #2741 CSV Reader: Move kernel functions into its own file
- PR #2766 Improve nvstrings python cmake flexibility
- PR #2756 Add out_time_unit option to csv reader, support timestamp resolutions
- PR #2771 Stopgap alias for to_gpu_matrix()
- PR #2783 Support mapping input columns to function arguments in apply kernels
- PR #2645 libcudf unique_count for Series.nunique
- PR #2817 Dask-cudf: `read_parquet` support for remote filesystems
- PR #2823 improve java data movement debugging
- PR #2806 CSV Reader: Clean-up row offset operations
- PR #2640 Add dask wait/persist exmaple to 10 minute guide
- PR #2828 Optimizations of kernel launch configuration for `DataFrame.apply_rows` and `DataFrame.apply_chunks`
- PR #2831 Add `column` argument to `DataFrame.drop`
- PR #2775 Various optimizations to improve __getitem__ and __setitem__ performance
- PR #2810 cudf::allocate_like can optionally always allocate a mask.
- PR #2833 Parquet reader: align page data allocation sizes to 4-bytes to satisfy cuda-memcheck
- PR #2832 Using the new Python bindings for UCX
- PR #2856 Update group_split_cudf to use scatter_by_map
- PR #2890 Optionally keep serialized table data on the host.
- PR #2778 Doc: Updated and fixed some docstrings that were formatted incorrectly.
- PR #2830 Use YYMMDD tag in custreamz nightly build
- PR #2875 Java: Remove synchronized from register methods in MemoryCleaner
- PR #2887 Minor snappy decompression optimization
- PR #2899 Use new RMM API based on Cython
- PR #2788 Guide to Python UDFs
- PR #2919 Change java API to use operators in groupby namespace
- PR #2909 CSV Reader: Avoid row offsets host vector default init
- PR #2834 DataFrame supports setting columns via attribute syntax `df.x = col`
- PR #3147 DataFrame can be initialized from rows via list of tuples

## Bug Fixes

- PR #2584 ORC Reader: fix parsing of `DECIMAL` index positions
- PR #2619 Fix groupby serialization/deserialization
- PR #2614 Update Java version to match
- PR #2601 Fixes nlargest(1) issue in Series and Dataframe
- PR #2610 Fix a bug in index serialization (properly pass DeviceNDArray)
- PR #2621 Fixes the floordiv issue of not promoting float type when rhs is 0
- PR #2611 Types Test: fix static casting from negative int to string
- PR #2618 IO Readers: Fix datasource memory map failure for multiple reads
- PR #2628 groupby_without_aggregation non-nullable input table produces non-nullable output
- PR #2615 fix string category partitioning in java API
- PR #2641 fix string category and timeunit concat in the java API
- PR #2649 Fix groupby issue resulting from column_empty bug
- PR #2658 Fix astype() for null categorical columns
- PR #2660 fix column string category and timeunit concat in the java API
- PR #2664 ORC reader: fix `skip_rows` larger than first stripe
- PR #2654 Allow Java gdfOrderBy to work with string categories
- PR #2669 AVRO reader: fix non-deterministic output
- PR #2668 Update Java bindings to specify timestamp units for ORC and Parquet readers
- PR #2679 AVRO reader: fix cuda errors when decoding compressed streams
- PR #2692 Add concatenation for data-frame with different headers (empty and non-empty)
- PR #2651 Remove nvidia driver installation from ci/cpu/build.sh
- PR #2697 Ensure csv reader sets datetime column time units
- PR #2698 Return RangeIndex from contiguous slice of RangeIndex
- PR #2672 Fix null and integer handling in round
- PR #2704 Parquet Reader: Fix crash when loading string column with nulls
- PR #2725 Fix Jitify issue with running on Turing using CUDA version < 10
- PR #2731 Fix building of benchmarks
- PR #2738 Fix java to find new NVStrings locations
- PR #2736 Pin Jitify branch to v0.10 version
- PR #2742 IO Readers: Fix possible silent failures when creating `NvStrings` instance
- PR #2753 Fix java quantile API calls
- PR #2762 Fix validity processing for time in java
- PR #2796 Fix handling string slicing and other nvstrings delegated methods with dask
- PR #2769 Fix link to API docs in README.md
- PR #2772 Handle multiindex pandas Series #2772
- PR #2749 Fix apply_rows/apply_chunks pessimistic null mask to use in_cols null masks only
- PR #2752 CSV Reader: Fix exception when there's no rows to process
- PR #2716 Added Exception for `StringMethods` in string methods
- PR #2787 Fix Broadcasting `None` to `cudf-series`
- PR #2794 Fix async race in NVCategory::get_value and get_value_bounds
- PR #2795 Fix java build/cast error
- PR #2496 Fix improper merge of two dataframes when names differ
- PR #2824 Fix issue with incorrect result when Numeric Series replace is called several times
- PR #2751 Replace value with null
- PR #2765 Fix Java inequality comparisons for string category
- PR #2818 Fix java join API to use new C++ join API
- PR #2841 Fix nvstrings.slice and slice_from for range (0,0)
- PR #2837 Fix join benchmark
- PR #2809 Add hash_df and group_split dispatch functions for dask
- PR #2843 Parquet reader: fix skip_rows when not aligned with page or row_group boundaries
- PR #2851 Deleted existing dask-cudf/record.txt
- PR #2854 Fix column creation from ephemeral objects exposing __cuda_array_interface__
- PR #2860 Fix boolean indexing when the result is a single row
- PR #2859 Fix tail method issue for string columns
- PR #2852 Fixed `cumsum()` and `cumprod()` on boolean series.
- PR #2865 DaskIO: Fix `read_csv` and `read_orc` when input is list of files
- PR #2750 Fixed casting values to cudf::bool8 so non-zero values always cast to true
- PR #2873 Fixed dask_cudf read_partition bug by generating ParquetDatasetPiece
- PR #2850 Fixes dask_cudf.read_parquet on partitioned datasets
- PR #2896 Properly handle `axis` string keywords in `concat`
- PR #2926 Update rounding algorithm to avoid using fmod
- PR #2968 Fix Java dependency loading when using NVTX
- PR #2963 Fix ORC writer uncompressed block indexing
- PR #2928 CSV Reader: Fix using `byte_range` for large datasets
- PR #2983 Fix sm_70+ race condition in gpu_unsnap
- PR #2964 ORC Writer: Segfault when writing mixed numeric and string columns
- PR #3007 Java: Remove unit test that frees RMM invalid pointer
- PR #3009 Fix orc reader RLEv2 patch position regression from PR #2507
- PR #3002 Fix CUDA invalid configuration errors reported after loading an ORC file without data
- PR #3035 Update update-version.sh for new docs locations
- PR #3038 Fix uninitialized stream parameter in device_table deleter
- PR #3064 Fixes groupby performance issue
- PR #3061 Add rmmInitialize to nvstrings gtests
- PR #3058 Fix UDF doc markdown formatting
- PR #3059 Add nvstrings python build instructions to contributing.md


# cuDF 0.9.0 (21 Aug 2019)

## New Features

- PR #1993 Add CUDA-accelerated series aggregations: mean, var, std
- PR #2111 IO Readers: Support memory buffer, file-like object, and URL inputs
- PR #2012 Add `reindex()` to DataFrame and Series
- PR #2097 Add GPU-accelerated AVRO reader
- PR #2098 Support binary ops on DFs and Series with mismatched indices
- PR #2160 Merge `dask-cudf` codebase into `cudf` repo
- PR #2149 CSV Reader: Add `hex` dtype for explicit hexadecimal parsing
- PR #2156 Add `upper_bound()` and `lower_bound()` for libcudf tables and `searchsorted()` for cuDF Series
- PR #2158 CSV Reader: Support single, non-list/dict argument for `dtype`
- PR #2177 CSV Reader: Add `parse_dates` parameter for explicit date inference
- PR #1744 cudf::apply_boolean_mask and cudf::drop_nulls support for cudf::table inputs (multi-column)
- PR #2196 Add `DataFrame.dropna()`
- PR #2197 CSV Writer: add `chunksize` parameter for `to_csv`
- PR #2215 `type_dispatcher` benchmark
- PR #2179 Add Java quantiles
- PR #2157 Add __array_function__ to DataFrame and Series
- PR #2212 Java support for ORC reader
- PR #2224 Add DataFrame isna, isnull, notna functions
- PR #2236 Add Series.drop_duplicates
- PR #2105 Add hash-based join benchmark
- PR #2316 Add unique, nunique, and value_counts for datetime columns
- PR #2337 Add Java support for slicing a ColumnVector
- PR #2049 Add cudf::merge (sorted merge)
- PR #2368 Full cudf+dask Parquet Support
- PR #2380 New cudf::is_sorted checks whether cudf::table is sorted
- PR #2356 Java column vector standard deviation support
- PR #2221 MultiIndex full indexing - Support iloc and wildcards for loc
- PR #2429 Java support for getting length of strings in a ColumnVector
- PR #2415 Add `value_counts` for series of any type
- PR #2446 Add __array_function__ for index
- PR #2437 ORC reader: Add 'use_np_dtypes' option
- PR #2382 Add CategoricalAccessor add, remove, rename, and ordering methods
- PR #2464 Native implement `__cuda_array_interface__` for Series/Index/Column objects
- PR #2425 Rolling window now accepts array-based user-defined functions
- PR #2442 Add __setitem__
- PR #2449 Java support for getting byte count of strings in a ColumnVector
- PR #2492 Add groupby.size() method
- PR #2358 Add cudf::nans_to_nulls: convert floating point column into bitmask
- PR #2489 Add drop argument to set_index
- PR #2491 Add Java bindings for ORC reader 'use_np_dtypes' option
- PR #2213 Support s/ms/us/ns DatetimeColumn time unit resolutions
- PR #2536 Add _constructor properties to Series and DataFrame

## Improvements

- PR #2103 Move old `column` and `bitmask` files into `legacy/` directory
- PR #2109 added name to Python column classes
- PR #1947 Cleanup serialization code
- PR #2125 More aggregate in java API
- PR #2127 Add in java Scalar tests
- PR #2088 Refactor of Python groupby code
- PR #2130 Java serialization and deserialization of tables.
- PR #2131 Chunk rows logic added to csv_writer
- PR #2129 Add functions in the Java API to support nullable column filtering
- PR #2165 made changes to get_dummies api for it to be available in MethodCache
- PR #2171 Add CodeCov integration, fix doc version, make --skip-tests work when invoking with source
- PR #2184 handle remote orc files for dask-cudf
- PR #2186 Add `getitem` and `getattr` style access to Rolling objects
- PR #2168 Use cudf.Column for CategoricalColumn's categories instead of a tuple
- PR #2193 DOC: cudf::type_dispatcher documentation for specializing dispatched functors
- PR #2199 Better java support for appending strings
- PR #2176 Added column dtype support for datetime, int8, int16 to csv_writer
- PR #2209 Matching `get_dummies` & `select_dtypes` behavior to pandas
- PR #2217 Updated Java bindings to use the new groupby API
- PR #2214 DOC: Update doc instructions to build/install `cudf` and `dask-cudf`
- PR #2220 Update Java bindings for reduction rename
- PR #2232 Move CodeCov upload from build script to Jenkins
- PR #2225 refactor to use libcudf for gathering columns in dataframes
- PR #2293 Improve join performance (faster compute_join_output_size)
- PR #2300 Create separate dask codeowners for dask-cudf codebase
- PR #2304 gdf_group_by_without_aggregations returns gdf_column
- PR #2309 Java readers: remove redundant copy of result pointers
- PR #2307 Add `black` and `isort` to style checker script
- PR #2345 Restore removal of old groupby implementation
- PR #2342 Improve `astype()` to operate all ways
- PR #2329 using libcudf cudf::copy for column deep copy
- PR #2344 DOC: docs on code formatting for contributors
- PR #2376 Add inoperative axis= and win_type= arguments to Rolling()
- PR #2378 remove dask for (de-)serialization of cudf objects
- PR #2353 Bump Arrow and Dask versions
- PR #2377 Replace `standard_python_slice` with just `slice.indices()`
- PR #2373 cudf.DataFrame enchancements & Series.values support
- PR #2392 Remove dlpack submodule; make cuDF's Cython API externally accessible
- PR #2430 Updated Java bindings to use the new unary API
- PR #2406 Moved all existing `table` related files to a `legacy/` directory
- PR #2350 Performance related changes to get_dummies
- PR #2420 Remove `cudautils.astype` and replace with `typecast.apply_cast`
- PR #2456 Small improvement to typecast utility
- PR #2458 Fix handling of thirdparty packages in `isort` config
- PR #2459 IO Readers: Consolidate all readers to use `datasource` class
- PR #2475 Exposed type_dispatcher.hpp, nvcategory_util.hpp and wrapper_types.hpp in the include folder
- PR #2484 Enabled building libcudf as a static library
- PR #2453 Streamline CUDA_REL environment variable
- PR #2483 Bundle Boost filesystem dependency in the Java jar
- PR #2486 Java API hash functions
- PR #2481 Adds the ignore_null_keys option to the java api
- PR #2490 Java api: support multiple aggregates for the same column
- PR #2510 Java api: uses table based apply_boolean_mask
- PR #2432 Use pandas formatting for console, html, and latex output
- PR #2573 Bump numba version to 0.45.1
- PR #2606 Fix references to notebooks-contrib

## Bug Fixes

- PR #2086 Fixed quantile api behavior mismatch in series & dataframe
- PR #2128 Add offset param to host buffer readers in java API.
- PR #2145 Work around binops validity checks for java
- PR #2146 Work around unary_math validity checks for java
- PR #2151 Fixes bug in cudf::copy_range where null_count was invalid
- PR #2139 matching to pandas describe behavior & fixing nan values issue
- PR #2161 Implicitly convert unsigned to signed integer types in binops
- PR #2154 CSV Reader: Fix bools misdetected as strings dtype
- PR #2178 Fix bug in rolling bindings where a view of an ephemeral column was being taken
- PR #2180 Fix issue with isort reordering `importorskip` below imports depending on them
- PR #2187 fix to honor dtype when numpy arrays are passed to columnops.as_column
- PR #2190 Fix issue in astype conversion of string column to 'str'
- PR #2208 Fix issue with calling `head()` on one row dataframe
- PR #2229 Propagate exceptions from Cython cdef functions
- PR #2234 Fix issue with local build script not properly building
- PR #2223 Fix CUDA invalid configuration errors reported after loading small compressed ORC files
- PR #2162 Setting is_unique and is_monotonic-related attributes
- PR #2244 Fix ORC RLEv2 delta mode decoding with nonzero residual delta width
- PR #2297 Work around `var/std` unsupported only at debug build
- PR #2302 Fixed java serialization corner case
- PR #2355 Handle float16 in binary operations
- PR #2311 Fix copy behaviour for GenericIndex
- PR #2349 Fix issues with String filter in java API
- PR #2323 Fix groupby on categoricals
- PR #2328 Ensure order is preserved in CategoricalAccessor._set_categories
- PR #2202 Fix issue with unary ops mishandling empty input
- PR #2326 Fix for bug in DLPack when reading multiple columns
- PR #2324 Fix cudf Docker build
- PR #2325 Fix ORC RLEv2 patched base mode decoding with nonzero patch width
- PR #2235 Fix get_dummies to be compatible with dask
- PR #2332 Zero initialize gdf_dtype_extra_info
- PR #2355 Handle float16 in binary operations
- PR #2360 Fix missing dtype handling in cudf.Series & columnops.as_column
- PR #2364 Fix quantile api and other trivial issues around it
- PR #2361 Fixed issue with `codes` of CategoricalIndex
- PR #2357 Fixed inconsistent type of index created with from_pandas vs direct construction
- PR #2389 Fixed Rolling __getattr__ and __getitem__ for offset based windows
- PR #2402 Fixed bug in valid mask computation in cudf::copy_if (apply_boolean_mask)
- PR #2401 Fix to a scalar datetime(of type Days) issue
- PR #2386 Correctly allocate output valids in groupby
- PR #2411 Fixed failures on binary op on single element string column
- PR #2422 Fix Pandas logical binary operation incompatibilites
- PR #2447 Fix CodeCov posting build statuses temporarily
- PR #2450 Fix erroneous null handling in `cudf.DataFrame`'s `apply_rows`
- PR #2470 Fix issues with empty strings and string categories (Java)
- PR #2471 Fix String Column Validity.
- PR #2481 Fix java validity buffer serialization
- PR #2485 Updated bytes calculation to use size_t to avoid overflow in column concat
- PR #2461 Fix groupby multiple aggregations same column
- PR #2514 Fix cudf::drop_nulls threshold handling in Cython
- PR #2516 Fix utilities include paths and meta.yaml header paths
- PR #2517 Fix device memory leak in to_dlpack tensor deleter
- PR #2431 Fix local build generated file ownerships
- PR #2511 Added import of orc, refactored exception handlers to not squash fatal exceptions
- PR #2527 Fix index and column input handling in dask_cudf read_parquet
- PR #2466 Fix `dataframe.query` returning null rows erroneously
- PR #2548 Orc reader: fix non-deterministic data decoding at chunk boundaries
- PR #2557 fix cudautils import in string.py
- PR #2521 Fix casting datetimes from/to the same resolution
- PR #2545 Fix MultiIndexes with datetime levels
- PR #2560 Remove duplicate `dlpack` definition in conda recipe
- PR #2567 Fix ColumnVector.fromScalar issues while dealing with null scalars
- PR #2565 Orc reader: fix incorrect data decoding of int64 data types
- PR #2577 Fix search benchmark compilation error by adding necessary header
- PR #2604 Fix a bug in copying.pyx:_normalize_types that upcasted int32 to int64


# cuDF 0.8.0 (27 June 2019)

## New Features

- PR #1524 Add GPU-accelerated JSON Lines parser with limited feature set
- PR #1569 Add support for Json objects to the JSON Lines reader
- PR #1622 Add Series.loc
- PR #1654 Add cudf::apply_boolean_mask: faster replacement for gdf_apply_stencil
- PR #1487 cython gather/scatter
- PR #1310 Implemented the slice/split functionality.
- PR #1630 Add Python layer to the GPU-accelerated JSON reader
- PR #1745 Add rounding of numeric columns via Numba
- PR #1772 JSON reader: add support for BytesIO and StringIO input
- PR #1527 Support GDF_BOOL8 in readers and writers
- PR #1819 Logical operators (AND, OR, NOT) for libcudf and cuDF
- PR #1813 ORC Reader: Add support for stripe selection
- PR #1828 JSON Reader: add suport for bool8 columns
- PR #1833 Add column iterator with/without nulls
- PR #1665 Add the point-in-polygon GIS function
- PR #1863 Series and Dataframe methods for all and any
- PR #1908 cudf::copy_range and cudf::fill for copying/assigning an index or range to a constant
- PR #1921 Add additional formats for typecasting to/from strings
- PR #1807 Add Series.dropna()
- PR #1987 Allow user defined functions in the form of ptx code to be passed to binops
- PR #1948 Add operator functions like `Series.add()` to DataFrame and Series
- PR #1954 Add skip test argument to GPU build script
- PR #2018 Add bindings for new groupby C++ API
- PR #1984 Add rolling window operations Series.rolling() and DataFrame.rolling()
- PR #1542 Python method and bindings for to_csv
- PR #1995 Add Java API
- PR #1998 Add google benchmark to cudf
- PR #1845 Add cudf::drop_duplicates, DataFrame.drop_duplicates
- PR #1652 Added `Series.where()` feature
- PR #2074 Java Aggregates, logical ops, and better RMM support
- PR #2140 Add a `cudf::transform` function
- PR #2068 Concatenation of different typed columns

## Improvements

- PR #1538 Replacing LesserRTTI with inequality_comparator
- PR #1703 C++: Added non-aggregating `insert` to `concurrent_unordered_map` with specializations to store pairs with a single atomicCAS when possible.
- PR #1422 C++: Added a RAII wrapper for CUDA streams
- PR #1701 Added `unique` method for stringColumns
- PR #1713 Add documentation for Dask-XGBoost
- PR #1666 CSV Reader: Improve performance for files with large number of columns
- PR #1725 Enable the ability to use a single column groupby as its own index
- PR #1759 Add an example showing simultaneous rolling averages to `apply_grouped` documentation
- PR #1746 C++: Remove unused code: `windowed_ops.cu`, `sorting.cu`, `hash_ops.cu`
- PR #1748 C++: Add `bool` nullability flag to `device_table` row operators
- PR #1764 Improve Numerical column: `mean_var` and `mean`
- PR #1767 Speed up Python unit tests
- PR #1770 Added build.sh script, updated CI scripts and documentation
- PR #1739 ORC Reader: Add more pytest coverage
- PR #1696 Added null support in `Series.replace()`.
- PR #1390 Added some basic utility functions for `gdf_column`'s
- PR #1791 Added general column comparison code for testing
- PR #1795 Add printing of git submodule info to `print_env.sh`
- PR #1796 Removing old sort based group by code and gdf_filter
- PR #1811 Added funtions for copying/allocating `cudf::table`s
- PR #1838 Improve columnops.column_empty so that it returns typed columns instead of a generic Column
- PR #1890 Add utils.get_dummies- a pandas-like wrapper around one_hot-encoding
- PR #1823 CSV Reader: default the column type to string for empty dataframes
- PR #1827 Create bindings for scalar-vector binops, and update one_hot_encoding to use them
- PR #1817 Operators now support different sized dataframes as long as they don't share different sized columns
- PR #1855 Transition replace_nulls to new C++ API and update corresponding Cython/Python code
- PR #1858 Add `std::initializer_list` constructor to `column_wrapper`
- PR #1846 C++ type-erased gdf_equal_columns test util; fix gdf_equal_columns logic error
- PR #1390 Added some basic utility functions for `gdf_column`s
- PR #1391 Tidy up bit-resolution-operation and bitmask class code
- PR #1882 Add iloc functionality to MultiIndex dataframes
- PR #1884 Rolling windows: general enhancements and better coverage for unit tests
- PR #1886 support GDF_STRING_CATEGORY columns in apply_boolean_mask, drop_nulls and other libcudf functions
- PR #1896 Improve performance of groupby with levels specified in dask-cudf
- PR #1915 Improve iloc performance for non-contiguous row selection
- PR #1859 Convert read_json into a C++ API
- PR #1919 Rename libcudf namespace gdf to namespace cudf
- PR #1850 Support left_on and right_on for DataFrame merge operator
- PR #1930 Specialize constructor for `cudf::bool8` to cast argument to `bool`
- PR #1938 Add default constructor for `column_wrapper`
- PR #1930 Specialize constructor for `cudf::bool8` to cast argument to `bool`
- PR #1952 consolidate libcudf public API headers in include/cudf
- PR #1949 Improved selection with boolmask using libcudf `apply_boolean_mask`
- PR #1956 Add support for nulls in `query()`
- PR #1973 Update `std::tuple` to `std::pair` in top-most libcudf APIs and C++ transition guide
- PR #1981 Convert read_csv into a C++ API
- PR #1868 ORC Reader: Support row index for speed up on small/medium datasets
- PR #1964 Added support for list-like types in Series.str.cat
- PR #2005 Use HTML5 details tag in bug report issue template
- PR #2003 Removed few redundant unit-tests from test_string.py::test_string_cat
- PR #1944 Groupby design improvements
- PR #2017 Convert `read_orc()` into a C++ API
- PR #2011 Convert `read_parquet()` into a C++ API
- PR #1756 Add documentation "10 Minutes to cuDF and dask_cuDF"
- PR #2034 Adding support for string columns concatenation using "add" binary operator
- PR #2042 Replace old "10 Minutes" guide with new guide for docs build process
- PR #2036 Make library of common test utils to speed up tests compilation
- PR #2022 Facilitating get_dummies to be a high level api too
- PR #2050 Namespace IO readers and add back free-form `read_xxx` functions
- PR #2104 Add a functional ``sort=`` keyword argument to groupby
- PR #2108 Add `find_and_replace` for StringColumn for replacing single values
- PR #1803 cuDF/CuPy interoperability documentation

## Bug Fixes

- PR #1465 Fix for test_orc.py and test_sparse_df.py test failures
- PR #1583 Fix underlying issue in `as_index()` that was causing `Series.quantile()` to fail
- PR #1680 Add errors= keyword to drop() to fix cudf-dask bug
- PR #1651 Fix `query` function on empty dataframe
- PR #1616 Fix CategoricalColumn to access categories by index instead of iteration
- PR #1660 Fix bug in `loc` when indexing with a column name (a string)
- PR #1683 ORC reader: fix timestamp conversion to UTC
- PR #1613 Improve CategoricalColumn.fillna(-1) performance
- PR #1642 Fix failure of CSV_TEST gdf_csv_test.SkiprowsNrows on multiuser systems
- PR #1709 Fix handling of `datetime64[ms]` in `dataframe.select_dtypes`
- PR #1704 CSV Reader: Add support for the plus sign in number fields
- PR #1687 CSV reader: return an empty dataframe for zero size input
- PR #1757 Concatenating columns with null columns
- PR #1755 Add col_level keyword argument to melt
- PR #1758 Fix df.set_index() when setting index from an empty column
- PR #1749 ORC reader: fix long strings of NULL values resulting in incorrect data
- PR #1742 Parquet Reader: Fix index column name to match PANDAS compat
- PR #1782 Update libcudf doc version
- PR #1783 Update conda dependencies
- PR #1786 Maintain the original series name in series.unique output
- PR #1760 CSV Reader: fix segfault when dtype list only includes columns from usecols list
- PR #1831 build.sh: Assuming python is in PATH instead of using PYTHON env var
- PR #1839 Raise an error instead of segfaulting when transposing a DataFrame with StringColumns
- PR #1840 Retain index correctly during merge left_on right_on
- PR #1825 cuDF: Multiaggregation Groupby Failures
- PR #1789 CSV Reader: Fix missing support for specifying `int8` and `int16` dtypes
- PR #1857 Cython Bindings: Handle `bool` columns while calling `column_view_from_NDArrays`
- PR #1849 Allow DataFrame support methods to pass arguments to the methods
- PR #1847 Fixed #1375 by moving the nvstring check into the wrapper function
- PR #1864 Fixing cudf reduction for POWER platform
- PR #1869 Parquet reader: fix Dask timestamps not matching with Pandas (convert to milliseconds)
- PR #1876 add dtype=bool for `any`, `all` to treat integer column correctly
- PR #1875 CSV reader: take NaN values into account in dtype detection
- PR #1873 Add column dtype checking for the all/any methods
- PR #1902 Bug with string iteration in _apply_basic_agg
- PR #1887 Fix for initialization issue in pq_read_arg,orc_read_arg
- PR #1867 JSON reader: add support for null/empty fields, including the 'null' literal
- PR #1891 Fix bug #1750 in string column comparison
- PR #1909 Support of `to_pandas()` of boolean series with null values
- PR #1923 Use prefix removal when two aggs are called on a SeriesGroupBy
- PR #1914 Zero initialize gdf_column local variables
- PR #1959 Add support for comparing boolean Series to scalar
- PR #1966 Ignore index fix in series append
- PR #1967 Compute index __sizeof__ only once for DataFrame __sizeof__
- PR #1977 Support CUDA installation in default system directories
- PR #1982 Fixes incorrect index name after join operation
- PR #1985 Implement `GDF_PYMOD`, a special modulo that follows python's sign rules
- PR #1991 Parquet reader: fix decoding of NULLs
- PR #1990 Fixes a rendering bug in the `apply_grouped` documentation
- PR #1978 Fix for values being filled in an empty dataframe
- PR #2001 Correctly create MultiColumn from Pandas MultiColumn
- PR #2006 Handle empty dataframe groupby construction for dask
- PR #1965 Parquet Reader: Fix duplicate index column when it's already in `use_cols`
- PR #2033 Add pip to conda environment files to fix warning
- PR #2028 CSV Reader: Fix reading of uncompressed files without a recognized file extension
- PR #2073 Fix an issue when gathering columns with NVCategory and nulls
- PR #2053 cudf::apply_boolean_mask return empty column for empty boolean mask
- PR #2066 exclude `IteratorTest.mean_var_output` test from debug build
- PR #2069 Fix JNI code to use read_csv and read_parquet APIs
- PR #2071 Fix bug with unfound transitive dependencies for GTests in Ubuntu 18.04
- PR #2089 Configure Sphinx to render params correctly
- PR #2091 Fix another bug with unfound transitive dependencies for `cudftestutils` in Ubuntu 18.04
- PR #2115 Just apply `--disable-new-dtags` instead of trying to define all the transitive dependencies
- PR #2106 Fix errors in JitCache tests caused by sharing of device memory between processes
- PR #2120 Fix errors in JitCache tests caused by running multiple threads on the same data
- PR #2102 Fix memory leak in groupby
- PR #2113 fixed typo in to_csv code example


# cudf 0.7.2 (16 May 2019)

## New Features

- PR #1735 Added overload for atomicAdd on int64. Streamlined implementation of custom atomic overloads.
- PR #1741 Add MultiIndex concatenation

## Bug Fixes

- PR #1718 Fix issue with SeriesGroupBy MultiIndex in dask-cudf
- PR #1734 Python: fix performance regression for groupby count() aggregations
- PR #1768 Cython: fix handling read only schema buffers in gpuarrow reader


# cudf 0.7.1 (11 May 2019)

## New Features

- PR #1702 Lazy load MultiIndex to return groupby performance to near optimal.

## Bug Fixes

- PR #1708 Fix handling of `datetime64[ms]` in `dataframe.select_dtypes`


# cuDF 0.7.0 (10 May 2019)

## New Features

- PR #982 Implement gdf_group_by_without_aggregations and gdf_unique_indices functions
- PR #1142 Add `GDF_BOOL` column type
- PR #1194 Implement overloads for CUDA atomic operations
- PR #1292 Implemented Bitwise binary ops AND, OR, XOR (&, |, ^)
- PR #1235 Add GPU-accelerated Parquet Reader
- PR #1335 Added local_dict arg in `DataFrame.query()`.
- PR #1282 Add Series and DataFrame.describe()
- PR #1356 Rolling windows
- PR #1381 Add DataFrame._get_numeric_data
- PR #1388 Add CODEOWNERS file to auto-request reviews based on where changes are made
- PR #1396 Add DataFrame.drop method
- PR #1413 Add DataFrame.melt method
- PR #1412 Add DataFrame.pop()
- PR #1419 Initial CSV writer function
- PR #1441 Add Series level cumulative ops (cumsum, cummin, cummax, cumprod)
- PR #1420 Add script to build and test on a local gpuCI image
- PR #1440 Add DatetimeColumn.min(), DatetimeColumn.max()
- PR #1455 Add Series.Shift via Numba kernel
- PR #1441 Add Series level cumulative ops (cumsum, cummin, cummax, cumprod)
- PR #1461 Add Python coverage test to gpu build
- PR #1445 Parquet Reader: Add selective reading of rows and row group
- PR #1532 Parquet Reader: Add support for INT96 timestamps
- PR #1516 Add Series and DataFrame.ndim
- PR #1556 Add libcudf C++ transition guide
- PR #1466 Add GPU-accelerated ORC Reader
- PR #1565 Add build script for nightly doc builds
- PR #1508 Add Series isna, isnull, and notna
- PR #1456 Add Series.diff() via Numba kernel
- PR #1588 Add Index `astype` typecasting
- PR #1301 MultiIndex support
- PR #1599 Level keyword supported in groupby
- PR #929 Add support operations to dataframe
- PR #1609 Groupby accept list of Series
- PR #1658 Support `group_keys=True` keyword in groupby method

## Improvements

- PR #1531 Refactor closures as private functions in gpuarrow
- PR #1404 Parquet reader page data decoding speedup
- PR #1076 Use `type_dispatcher` in join, quantiles, filter, segmented sort, radix sort and hash_groupby
- PR #1202 Simplify README.md
- PR #1149 CSV Reader: Change convertStrToValue() functions to `__device__` only
- PR #1238 Improve performance of the CUDA trie used in the CSV reader
- PR #1245 Use file cache for JIT kernels
- PR #1278 Update CONTRIBUTING for new conda environment yml naming conventions
- PR #1163 Refactored UnaryOps. Reduced API to two functions: `gdf_unary_math` and `gdf_cast`. Added `abs`, `-`, and `~` ops. Changed bindings to Cython
- PR #1284 Update docs version
- PR #1287 add exclude argument to cudf.select_dtype function
- PR #1286 Refactor some of the CSV Reader kernels into generic utility functions
- PR #1291 fillna in `Series.to_gpu_array()` and `Series.to_array()` can accept the scalar too now.
- PR #1005 generic `reduction` and `scan` support
- PR #1349 Replace modernGPU sort join with thrust.
- PR #1363 Add a dataframe.mean(...) that raises NotImplementedError to satisfy `dask.dataframe.utils.is_dataframe_like`
- PR #1319 CSV Reader: Use column wrapper for gdf_column output alloc/dealloc
- PR #1376 Change series quantile default to linear
- PR #1399 Replace CFFI bindings for NVTX functions with Cython bindings
- PR #1389 Refactored `set_null_count()`
- PR #1386 Added macros `GDF_TRY()`, `CUDF_TRY()` and `ASSERT_CUDF_SUCCEEDED()`
- PR #1435 Rework CMake and conda recipes to depend on installed libraries
- PR #1391 Tidy up bit-resolution-operation and bitmask class code
- PR #1439 Add cmake variable to enable compiling CUDA code with -lineinfo
- PR #1462 Add ability to read parquet files from arrow::io::RandomAccessFile
- PR #1453 Convert CSV Reader CFFI to Cython
- PR #1479 Convert Parquet Reader CFFI to Cython
- PR #1397 Add a utility function for producing an overflow-safe kernel launch grid configuration
- PR #1382 Add GPU parsing of nested brackets to cuIO parsing utilities
- PR #1481 Add cudf::table constructor to allocate a set of `gdf_column`s
- PR #1484 Convert GroupBy CFFI to Cython
- PR #1463 Allow and default melt keyword argument var_name to be None
- PR #1486 Parquet Reader: Use device_buffer rather than device_ptr
- PR #1525 Add cudatoolkit conda dependency
- PR #1520 Renamed `src/dataframe` to `src/table` and moved `table.hpp`. Made `types.hpp` to be type declarations only.
- PR #1492 Convert transpose CFFI to Cython
- PR #1495 Convert binary and unary ops CFFI to Cython
- PR #1503 Convert sorting and hashing ops CFFI to Cython
- PR #1522 Use latest release version in update-version CI script
- PR #1533 Remove stale join CFFI, fix memory leaks in join Cython
- PR #1521 Added `row_bitmask` to compute bitmask for rows of a table. Merged `valids_ops.cu` and `bitmask_ops.cu`
- PR #1553 Overload `hash_row` to avoid using intial hash values. Updated `gdf_hash` to select between overloads
- PR #1585 Updated `cudf::table` to maintain own copy of wrapped `gdf_column*`s
- PR #1559 Add `except +` to all Cython function definitions to catch C++ exceptions properly
- PR #1617 `has_nulls` and `column_dtypes` for `cudf::table`
- PR #1590 Remove CFFI from the build / install process entirely
- PR #1536 Convert gpuarrow CFFI to Cython
- PR #1655 Add `Column._pointer` as a way to access underlying `gdf_column*` of a `Column`
- PR #1655 Update readme conda install instructions for cudf version 0.6 and 0.7


## Bug Fixes

- PR #1233 Fix dtypes issue while adding the column to `str` dataframe.
- PR #1254 CSV Reader: fix data type detection for floating-point numbers in scientific notation
- PR #1289 Fix looping over each value instead of each category in concatenation
- PR #1293 Fix Inaccurate error message in join.pyx
- PR #1308 Add atomicCAS overload for `int8_t`, `int16_t`
- PR #1317 Fix catch polymorphic exception by reference in ipc.cu
- PR #1325 Fix dtype of null bitmasks to int8
- PR #1326 Update build documentation to use -DCMAKE_CXX11_ABI=ON
- PR #1334 Add "na_position" argument to CategoricalColumn sort_by_values
- PR #1321 Fix out of bounds warning when checking Bzip2 header
- PR #1359 Add atomicAnd/Or/Xor for integers
- PR #1354 Fix `fillna()` behaviour when replacing values with different dtypes
- PR #1347 Fixed core dump issue while passing dict_dtypes without column names in `cudf.read_csv()`
- PR #1379 Fixed build failure caused due to error: 'col_dtype' may be used uninitialized
- PR #1392 Update cudf Dockerfile and package_versions.sh
- PR #1385 Added INT8 type to `_schema_to_dtype` for use in GpuArrowReader
- PR #1393 Fixed a bug in `gdf_count_nonzero_mask()` for the case of 0 bits to count
- PR #1395 Update CONTRIBUTING to use the environment variable CUDF_HOME
- PR #1416 Fix bug at gdf_quantile_exact and gdf_quantile_appox
- PR #1421 Fix remove creation of series multiple times during `add_column()`
- PR #1405 CSV Reader: Fix memory leaks on read_csv() failure
- PR #1328 Fix CategoricalColumn to_arrow() null mask
- PR #1433 Fix NVStrings/categories includes
- PR #1432 Update NVStrings to 0.7.* to coincide with 0.7 development
- PR #1483 Modify CSV reader to avoid cropping blank quoted characters in non-string fields
- PR #1446 Merge 1275 hotfix from master into branch-0.7
- PR #1447 Fix legacy groupby apply docstring
- PR #1451 Fix hash join estimated result size is not correct
- PR #1454 Fix local build script improperly change directory permissions
- PR #1490 Require Dask 1.1.0+ for `is_dataframe_like` test or skip otherwise.
- PR #1491 Use more specific directories & groups in CODEOWNERS
- PR #1497 Fix Thrust issue on CentOS caused by missing default constructor of host_vector elements
- PR #1498 Add missing include guard to device_atomics.cuh and separated DEVICE_ATOMICS_TEST
- PR #1506 Fix csv-write call to updated NVStrings method
- PR #1510 Added nvstrings `fillna()` function
- PR #1507 Parquet Reader: Default string data to GDF_STRING
- PR #1535 Fix doc issue to ensure correct labelling of cudf.series
- PR #1537 Fix `undefined reference` link error in HashPartitionTest
- PR #1548 Fix ci/local/build.sh README from using an incorrect image example
- PR #1551 CSV Reader: Fix integer column name indexing
- PR #1586 Fix broken `scalar_wrapper::operator==`
- PR #1591 ORC/Parquet Reader: Fix missing import for FileNotFoundError exception
- PR #1573 Parquet Reader: Fix crash due to clash with ORC reader datasource
- PR #1607 Revert change of `column.to_dense_buffer` always return by copy for performance concerns
- PR #1618 ORC reader: fix assert & data output when nrows/skiprows isn't aligned to stripe boundaries
- PR #1631 Fix failure of TYPES_TEST on some gcc-7 based systems.
- PR #1641 CSV Reader: Fix skip_blank_lines behavior with Windows line terminators (\r\n)
- PR #1648 ORC reader: fix non-deterministic output when skiprows is non-zero
- PR #1676 Fix groupby `as_index` behaviour with `MultiIndex`
- PR #1659 Fix bug caused by empty groupbys and multiindex slicing throwing exceptions
- PR #1656 Correct Groupby failure in dask when un-aggregable columns are left in dataframe.
- PR #1689 Fix groupby performance regression
- PR #1694 Add Cython as a runtime dependency since it's required in `setup.py`


# cuDF 0.6.1 (25 Mar 2019)

## Bug Fixes

- PR #1275 Fix CentOS exception in DataFrame.hash_partition from using value "returned" by a void function


# cuDF 0.6.0 (22 Mar 2019)

## New Features

- PR #760 Raise `FileNotFoundError` instead of `GDF_FILE_ERROR` in `read_csv` if the file does not exist
- PR #539 Add Python bindings for replace function
- PR #823 Add Doxygen configuration to enable building HTML documentation for libcudf C/C++ API
- PR #807 CSV Reader: Add byte_range parameter to specify the range in the input file to be read
- PR #857 Add Tail method for Series/DataFrame and update Head method to use iloc
- PR #858 Add series feature hashing support
- PR #871 CSV Reader: Add support for NA values, including user specified strings
- PR #893 Adds PyArrow based parquet readers / writers to Python, fix category dtype handling, fix arrow ingest buffer size issues
- PR #867 CSV Reader: Add support for ignoring blank lines and comment lines
- PR #887 Add Series digitize method
- PR #895 Add Series groupby
- PR #898 Add DataFrame.groupby(level=0) support
- PR #920 Add feather, JSON, HDF5 readers / writers from PyArrow / Pandas
- PR #888 CSV Reader: Add prefix parameter for column names, used when parsing without a header
- PR #913 Add DLPack support: convert between cuDF DataFrame and DLTensor
- PR #939 Add ORC reader from PyArrow
- PR #918 Add Series.groupby(level=0) support
- PR #906 Add binary and comparison ops to DataFrame
- PR #958 Support unary and binary ops on indexes
- PR #964 Add `rename` method to `DataFrame`, `Series`, and `Index`
- PR #985 Add `Series.to_frame` method
- PR #985 Add `drop=` keyword to reset_index method
- PR #994 Remove references to pygdf
- PR #990 Add external series groupby support
- PR #988 Add top-level merge function to cuDF
- PR #992 Add comparison binaryops to DateTime columns
- PR #996 Replace relative path imports with absolute paths in tests
- PR #995 CSV Reader: Add index_col parameter to specify the column name or index to be used as row labels
- PR #1004 Add `from_gpu_matrix` method to DataFrame
- PR #997 Add property index setter
- PR #1007 Replace relative path imports with absolute paths in cudf
- PR #1013 select columns with df.columns
- PR #1016 Rename Series.unique_count() to nunique() to match pandas API
- PR #947 Prefixsum to handle nulls and float types
- PR #1029 Remove rest of relative path imports
- PR #1021 Add filtered selection with assignment for Dataframes
- PR #872 Adding NVCategory support to cudf apis
- PR #1052 Add left/right_index and left/right_on keywords to merge
- PR #1091 Add `indicator=` and `suffixes=` keywords to merge
- PR #1107 Add unsupported keywords to Series.fillna
- PR #1032 Add string support to cuDF python
- PR #1136 Removed `gdf_concat`
- PR #1153 Added function for getting the padded allocation size for valid bitmask
- PR #1148 Add cudf.sqrt for dataframes and Series
- PR #1159 Add Python bindings for libcudf dlpack functions
- PR #1155 Add __array_ufunc__ for DataFrame and Series for sqrt
- PR #1168 to_frame for series accepts a name argument


## Improvements

- PR #1218 Add dask-cudf page to API docs
- PR #892 Add support for heterogeneous types in binary ops with JIT
- PR #730 Improve performance of `gdf_table` constructor
- PR #561 Add Doxygen style comments to Join CUDA functions
- PR #813 unified libcudf API functions by replacing gpu_ with gdf_
- PR #822 Add support for `__cuda_array_interface__` for ingest
- PR #756 Consolidate common helper functions from unordered map and multimap
- PR #753 Improve performance of groupby sum and average, especially for cases with few groups.
- PR #836 Add ingest support for arrow chunked arrays in Column, Series, DataFrame creation
- PR #763 Format doxygen comments for csv_read_arg struct
- PR #532 CSV Reader: Use type dispatcher instead of switch block
- PR #694 Unit test utilities improvements
- PR #878 Add better indexing to Groupby
- PR #554 Add `empty` method and `is_monotonic` attribute to `Index`
- PR #1040 Fixed up Doxygen comment tags
- PR #909 CSV Reader: Avoid host->device->host copy for header row data
- PR #916 Improved unit testing and error checking for `gdf_column_concat`
- PR #941 Replace `numpy` call in `Series.hash_encode` with `numba`
- PR #942 Added increment/decrement operators for wrapper types
- PR #943 Updated `count_nonzero_mask` to return `num_rows` when the mask is null
- PR #952 Added trait to map C++ type to `gdf_dtype`
- PR #966 Updated RMM submodule.
- PR #998 Add IO reader/writer modules to API docs, fix for missing cudf.Series docs
- PR #1017 concatenate along columns for Series and DataFrames
- PR #1002 Support indexing a dataframe with another boolean dataframe
- PR #1018 Better concatenation for Series and Dataframes
- PR #1036 Use Numpydoc style docstrings
- PR #1047 Adding gdf_dtype_extra_info to gdf_column_view_augmented
- PR #1054 Added default ctor to SerialTrieNode to overcome Thrust issue in CentOS7 + CUDA10
- PR #1024 CSV Reader: Add support for hexadecimal integers in integral-type columns
- PR #1033 Update `fillna()` to use libcudf function `gdf_replace_nulls`
- PR #1066 Added inplace assignment for columns and select_dtypes for dataframes
- PR #1026 CSV Reader: Change the meaning and type of the quoting parameter to match Pandas
- PR #1100 Adds `CUDF_EXPECTS` error-checking macro
- PR #1092 Fix select_dtype docstring
- PR #1111 Added cudf::table
- PR #1108 Sorting for datetime columns
- PR #1120 Return a `Series` (not a `Column`) from `Series.cat.set_categories()`
- PR #1128 CSV Reader: The last data row does not need to be line terminated
- PR #1183 Bump Arrow version to 0.12.1
- PR #1208 Default to CXX11_ABI=ON
- PR #1252 Fix NVStrings dependencies for cuda 9.2 and 10.0
- PR #2037 Optimize the existing `gather` and `scatter` routines in `libcudf`

## Bug Fixes

- PR #821 Fix flake8 issues revealed by flake8 update
- PR #808 Resolved renamed `d_columns_valids` variable name
- PR #820 CSV Reader: fix the issue where reader adds additional rows when file uses \r\n as a line terminator
- PR #780 CSV Reader: Fix scientific notation parsing and null values for empty quotes
- PR #815 CSV Reader: Fix data parsing when tabs are present in the input CSV file
- PR #850 Fix bug where left joins where the left df has 0 rows causes a crash
- PR #861 Fix memory leak by preserving the boolean mask index
- PR #875 Handle unnamed indexes in to/from arrow functions
- PR #877 Fix ingest of 1 row arrow tables in from arrow function
- PR #876 Added missing `<type_traits>` include
- PR #889 Deleted test_rmm.py which has now moved to RMM repo
- PR #866 Merge v0.5.1 numpy ABI hotfix into 0.6
- PR #917 value_counts return int type on empty columns
- PR #611 Renamed `gdf_reduce_optimal_output_size()` -> `gdf_reduction_get_intermediate_output_size()`
- PR #923 fix index for negative slicing for cudf dataframe and series
- PR #927 CSV Reader: Fix category GDF_CATEGORY hashes not being computed properly
- PR #921 CSV Reader: Fix parsing errors with delim_whitespace, quotations in the header row, unnamed columns
- PR #933 Fix handling objects of all nulls in series creation
- PR #940 CSV Reader: Fix an issue where the last data row is missing when using byte_range
- PR #945 CSV Reader: Fix incorrect datetime64 when milliseconds or space separator are used
- PR #959 Groupby: Problem with column name lookup
- PR #950 Converting dataframe/recarry with non-contiguous arrays
- PR #963 CSV Reader: Fix another issue with missing data rows when using byte_range
- PR #999 Fix 0 sized kernel launches and empty sort_index exception
- PR #993 Fix dtype in selecting 0 rows from objects
- PR #1009 Fix performance regression in `to_pandas` method on DataFrame
- PR #1008 Remove custom dask communication approach
- PR #1001 CSV Reader: Fix a memory access error when reading a large (>2GB) file with date columns
- PR #1019 Binary Ops: Fix error when one input column has null mask but other doesn't
- PR #1014 CSV Reader: Fix false positives in bool value detection
- PR #1034 CSV Reader: Fix parsing floating point precision and leading zero exponents
- PR #1044 CSV Reader: Fix a segfault when byte range aligns with a page
- PR #1058 Added support for `DataFrame.loc[scalar]`
- PR #1060 Fix column creation with all valid nan values
- PR #1073 CSV Reader: Fix an issue where a column name includes the return character
- PR #1090 Updating Doxygen Comments
- PR #1080 Fix dtypes returned from loc / iloc because of lists
- PR #1102 CSV Reader: Minor fixes and memory usage improvements
- PR #1174: Fix release script typo
- PR #1137 Add prebuild script for CI
- PR #1118 Enhanced the `DataFrame.from_records()` feature
- PR #1129 Fix join performance with index parameter from using numpy array
- PR #1145 Issue with .agg call on multi-column dataframes
- PR #908 Some testing code cleanup
- PR #1167 Fix issue with null_count not being set after inplace fillna()
- PR #1184 Fix iloc performance regression
- PR #1185 Support left_on/right_on and also on=str in merge
- PR #1200 Fix allocating bitmasks with numba instead of rmm in allocate_mask function
- PR #1213 Fix bug with csv reader requesting subset of columns using wrong datatype
- PR #1223 gpuCI: Fix label on rapidsai channel on gpu build scripts
- PR #1242 Add explicit Thrust exec policy to fix NVCATEGORY_TEST segfault on some platforms
- PR #1246 Fix categorical tests that failed due to bad implicit type conversion
- PR #1255 Fix overwriting conda package main label uploads
- PR #1259 Add dlpack includes to pip build


# cuDF 0.5.1 (05 Feb 2019)

## Bug Fixes

- PR #842 Avoid using numpy via cimport to prevent ABI issues in Cython compilation


# cuDF 0.5.0 (28 Jan 2019)

## New Features

- PR #722 Add bzip2 decompression support to `read_csv()`
- PR #693 add ZLIB-based GZIP/ZIP support to `read_csv_strings()`
- PR #411 added null support to gdf_order_by (new API) and cudf_table::sort
- PR #525 Added GitHub Issue templates for bugs, documentation, new features, and questions
- PR #501 CSV Reader: Add support for user-specified decimal point and thousands separator to read_csv_strings()
- PR #455 CSV Reader: Add support for user-specified decimal point and thousands separator to read_csv()
- PR #439 add `DataFrame.drop` method similar to pandas
- PR #356 add `DataFrame.transpose` method and `DataFrame.T` property similar to pandas
- PR #505 CSV Reader: Add support for user-specified boolean values
- PR #350 Implemented Series replace function
- PR #490 Added print_env.sh script to gather relevant environment details when reporting cuDF issues
- PR #474 add ZLIB-based GZIP/ZIP support to `read_csv()`
- PR #547 Added melt similar to `pandas.melt()`
- PR #491 Add CI test script to check for updates to CHANGELOG.md in PRs
- PR #550 Add CI test script to check for style issues in PRs
- PR #558 Add CI scripts for cpu-based conda and gpu-based test builds
- PR #524 Add Boolean Indexing
- PR #564 Update python `sort_values` method to use updated libcudf `gdf_order_by` API
- PR #509 CSV Reader: Input CSV file can now be passed in as a text or a binary buffer
- PR #607 Add `__iter__` and iteritems to DataFrame class
- PR #643 added a new api gdf_replace_nulls that allows a user to replace nulls in a column

## Improvements

- PR #426 Removed sort-based groupby and refactored existing groupby APIs. Also improves C++/CUDA compile time.
- PR #461 Add `CUDF_HOME` variable in README.md to replace relative pathing.
- PR #472 RMM: Created centralized rmm::device_vector alias and rmm::exec_policy
- PR #500 Improved the concurrent hash map class to support partitioned (multi-pass) hash table building.
- PR #454 Improve CSV reader docs and examples
- PR #465 Added templated C++ API for RMM to avoid explicit cast to `void**`
- PR #513 `.gitignore` tweaks
- PR #521 Add `assert_eq` function for testing
- PR #502 Simplify Dockerfile for local dev, eliminate old conda/pip envs
- PR #549 Adds `-rdynamic` compiler flag to nvcc for Debug builds
- PR #472 RMM: Created centralized rmm::device_vector alias and rmm::exec_policy
- PR #577 Added external C++ API for scatter/gather functions
- PR #500 Improved the concurrent hash map class to support partitioned (multi-pass) hash table building
- PR #583 Updated `gdf_size_type` to `int`
- PR #500 Improved the concurrent hash map class to support partitioned (multi-pass) hash table building
- PR #617 Added .dockerignore file. Prevents adding stale cmake cache files to the docker container
- PR #658 Reduced `JOIN_TEST` time by isolating overflow test of hash table size computation
- PR #664 Added Debuging instructions to README
- PR #651 Remove noqa marks in `__init__.py` files
- PR #671 CSV Reader: uncompressed buffer input can be parsed without explicitly specifying compression as None
- PR #684 Make RMM a submodule
- PR #718 Ensure sum, product, min, max methods pandas compatibility on empty datasets
- PR #720 Refactored Index classes to make them more Pandas-like, added CategoricalIndex
- PR #749 Improve to_arrow and from_arrow Pandas compatibility
- PR #766 Remove TravisCI references, remove unused variables from CMake, fix ARROW_VERSION in Cmake
- PR #773 Add build-args back to Dockerfile and handle dependencies based on environment yml file
- PR #781 Move thirdparty submodules to root and symlink in /cpp
- PR #843 Fix broken cudf/python API examples, add new methods to the API index

## Bug Fixes

- PR #569 CSV Reader: Fix days being off-by-one when parsing some dates
- PR #531 CSV Reader: Fix incorrect parsing of quoted numbers
- PR #465 Added templated C++ API for RMM to avoid explicit cast to `void**`
- PR #473 Added missing <random> include
- PR #478 CSV Reader: Add api support for auto column detection, header, mangle_dupe_cols, usecols
- PR #495 Updated README to correct where cffi pytest should be executed
- PR #501 Fix the intermittent segfault caused by the `thousands` and `compression` parameters in the csv reader
- PR #502 Simplify Dockerfile for local dev, eliminate old conda/pip envs
- PR #512 fix bug for `on` parameter in `DataFrame.merge` to allow for None or single column name
- PR #511 Updated python/cudf/bindings/join.pyx to fix cudf merge printing out dtypes
- PR #513 `.gitignore` tweaks
- PR #521 Add `assert_eq` function for testing
- PR #537 Fix CMAKE_CUDA_STANDARD_REQURIED typo in CMakeLists.txt
- PR #447 Fix silent failure in initializing DataFrame from generator
- PR #545 Temporarily disable csv reader thousands test to prevent segfault (test re-enabled in PR #501)
- PR #559 Fix Assertion error while using `applymap` to change the output dtype
- PR #575 Update `print_env.sh` script to better handle missing commands
- PR #612 Prevent an exception from occuring with true division on integer series.
- PR #630 Fix deprecation warning for `pd.core.common.is_categorical_dtype`
- PR #622 Fix Series.append() behaviour when appending values with different numeric dtype
- PR #603 Fix error while creating an empty column using None.
- PR #673 Fix array of strings not being caught in from_pandas
- PR #644 Fix return type and column support of dataframe.quantile()
- PR #634 Fix create `DataFrame.from_pandas()` with numeric column names
- PR #654 Add resolution check for GDF_TIMESTAMP in Join
- PR #648 Enforce one-to-one copy required when using `numba>=0.42.0`
- PR #645 Fix cmake build type handling not setting debug options when CMAKE_BUILD_TYPE=="Debug"
- PR #669 Fix GIL deadlock when launching multiple python threads that make Cython calls
- PR #665 Reworked the hash map to add a way to report the destination partition for a key
- PR #670 CMAKE: Fix env include path taking precedence over libcudf source headers
- PR #674 Check for gdf supported column types
- PR #677 Fix 'gdf_csv_test_Dates' gtest failure due to missing nrows parameter
- PR #604 Fix the parsing errors while reading a csv file using `sep` instead of `delimiter`.
- PR #686 Fix converting nulls to NaT values when converting Series to Pandas/Numpy
- PR #689 CSV Reader: Fix behavior with skiprows+header to match pandas implementation
- PR #691 Fixes Join on empty input DFs
- PR #706 CSV Reader: Fix broken dtype inference when whitespace is in data
- PR #717 CSV reader: fix behavior when parsing a csv file with no data rows
- PR #724 CSV Reader: fix build issue due to parameter type mismatch in a std::max call
- PR #734 Prevents reading undefined memory in gpu_expand_mask_bits numba kernel
- PR #747 CSV Reader: fix an issue where CUDA allocations fail with some large input files
- PR #750 Fix race condition for handling NVStrings in CMake
- PR #719 Fix merge column ordering
- PR #770 Fix issue where RMM submodule pointed to wrong branch and pin other to correct branches
- PR #778 Fix hard coded ABI off setting
- PR #784 Update RMM submodule commit-ish and pip paths
- PR #794 Update `rmm::exec_policy` usage to fix segmentation faults when used as temprory allocator.
- PR #800 Point git submodules to branches of forks instead of exact commits


# cuDF 0.4.0 (05 Dec 2018)

## New Features

- PR #398 add pandas-compatible `DataFrame.shape()` and `Series.shape()`
- PR #394 New documentation feature "10 Minutes to cuDF"
- PR #361 CSV Reader: Add support for strings with delimiters

## Improvements

 - PR #436 Improvements for type_dispatcher and wrapper structs
 - PR #429 Add CHANGELOG.md (this file)
 - PR #266 use faster CUDA-accelerated DataFrame column/Series concatenation.
 - PR #379 new C++ `type_dispatcher` reduces code complexity in supporting many data types.
 - PR #349 Improve performance for creating columns from memoryview objects
 - PR #445 Update reductions to use type_dispatcher. Adds integer types support to sum_of_squares.
 - PR #448 Improve installation instructions in README.md
 - PR #456 Change default CMake build to Release, and added option for disabling compilation of tests

## Bug Fixes

 - PR #444 Fix csv_test CUDA too many resources requested fail.
 - PR #396 added missing output buffer in validity tests for groupbys.
 - PR #408 Dockerfile updates for source reorganization
 - PR #437 Add cffi to Dockerfile conda env, fixes "cannot import name 'librmm'"
 - PR #417 Fix `map_test` failure with CUDA 10
 - PR #414 Fix CMake installation include file paths
 - PR #418 Properly cast string dtypes to programmatic dtypes when instantiating columns
 - PR #427 Fix and tests for Concatenation illegal memory access with nulls


# cuDF 0.3.0 (23 Nov 2018)

## New Features

 - PR #336 CSV Reader string support

## Improvements

 - PR #354 source code refactored for better organization. CMake build system overhaul. Beginning of transition to Cython bindings.
 - PR #290 Add support for typecasting to/from datetime dtype
 - PR #323 Add handling pyarrow boolean arrays in input/out, add tests
 - PR #325 GDF_VALIDITY_UNSUPPORTED now returned for algorithms that don't support non-empty valid bitmasks
 - PR #381 Faster InputTooLarge Join test completes in ms rather than minutes.
 - PR #373 .gitignore improvements
 - PR #367 Doc cleanup & examples for DataFrame methods
 - PR #333 Add Rapids Memory Manager documentation
 - PR #321 Rapids Memory Manager adds file/line location logging and convenience macros
 - PR #334 Implement DataFrame `__copy__` and `__deepcopy__`
 - PR #271 Add NVTX ranges to pygdf
 - PR #311 Document system requirements for conda install

## Bug Fixes

 - PR #337 Retain index on `scale()` function
 - PR #344 Fix test failure due to PyArrow 0.11 Boolean handling
 - PR #364 Remove noexcept from managed_allocator;  CMakeLists fix for NVstrings
 - PR #357 Fix bug that made all series be considered booleans for indexing
 - PR #351 replace conda env configuration for developers
 - PRs #346 #360 Fix CSV reading of negative numbers
 - PR #342 Fix CMake to use conda-installed nvstrings
 - PR #341 Preserve categorical dtype after groupby aggregations
 - PR #315 ReadTheDocs build update to fix missing libcuda.so
 - PR #320 FIX out-of-bounds access error in reductions.cu
 - PR #319 Fix out-of-bounds memory access in libcudf count_valid_bits
 - PR #303 Fix printing empty dataframe


# cuDF 0.2.0 and cuDF 0.1.0

These were initial releases of cuDF based on previously separate pyGDF and libGDF libraries.<|MERGE_RESOLUTION|>--- conflicted
+++ resolved
@@ -60,12 +60,9 @@
 - PR #3126 Round 2 of snappy decompression optimizations
 - PR #3046 Define and implement new copying APIs `empty_like` and `allocate_like`
 - PR #3128 Support MultiIndex in DataFrame.join
-<<<<<<< HEAD
 - PR #2971 Added initial gather and scatter methods for strings_column_view
-- PR #3133 Port NVStrings to cudf column: bytes_counts and characters_counts
-=======
+- PR #3133 Port NVStrings to cudf column: count_characters and count_bytes
 - PR #3028 Port gather and scatter to libcudf++
->>>>>>> a5cd717d
 - PR #3135 Add nvtx utilities to cudf::nvtx namespace
 - PR #3021 Java host side concat of serialized buffers
 - PR #3138 Move unary files to legacy
