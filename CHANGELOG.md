--- conflicted
+++ resolved
@@ -57,16 +57,13 @@
 - PR #3154 Make `table_view_base.column()` const and add `mutable_table_view.column()`
 - PR #3175 Set cmake cuda version variables
 - PR #3171 Move deprecated error macros to legacy
-<<<<<<< HEAD
-- PR #3143 Define and implement new copying APIs `slice` and `split`
-=======
 - PR #3193 Add cuPy as a formal dependency
 - PR #3195 Support for zero columned `table_view`
 - PR #3165 Java device memory size for string category
 - PR #3205 Move transform files to legacy
 - PR #3202 Rename and move error.hpp to public headers
 - PR #2878 Use upstream merge code in dask_cudf
->>>>>>> dd30c268
+- PR #3143 Define and implement new copying APIs `slice` and `split`
 
 ## Bug Fixes
 
