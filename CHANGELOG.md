--- conflicted
+++ resolved
@@ -3,11 +3,8 @@
 
 ## New Features
 
-<<<<<<< HEAD
 - PR #455 #501 CSV Reader: add support for user-specified decimal point and thousands separator
-=======
 - PR #411 added null support to gdf_order_by (new API) and cudf_table::sort
->>>>>>> d71dcdca
 - PR #525 Added GitHub Issue templates for bugs, documentation, new features, and questions
 - PR #455 CSV Reader: Add support for user-specified decimal point and thousands separator
 - PR #439 add `DataFrame.drop` method similar to pandas
