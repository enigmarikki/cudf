--- conflicted
+++ resolved
@@ -12,12 +12,9 @@
 ## Bug Fixes
 
 - PR #1583 Fix underlying issue in `as_index()` that was causing `Series.quantile()` to fail
-<<<<<<< HEAD
 - PR #1651 Fix `query` function on empty dataframe
-=======
 - PR #1616 Fix CategoricalColumn to access categories by index instead of iteration
 - PR #1660 Fix bug in `loc` when indexing with a column name (a string)
->>>>>>> 4c8e4cdf
 - PR #1683 ORC reader: fix timestamp conversion to UTC
 - PR #1613 Improve CategoricalColumn.fillna(-1) performance
 
