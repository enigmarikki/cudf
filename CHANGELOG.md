# cuDF 0.8.0 (Date TBD)

## New Features

- PR #1524 Add GPU-accelerated JSON Lines parser with limited feature set
- PR #1569 Add support for Json objects to the JSON Lines reader

## Improvements

...

## Bug Fixes

<<<<<<< HEAD
- PR #1642 Fix failure of CSV_TEST gdf_csv_test.SkiprowsNrows on multiuser systems
=======
- PR #1583 Fix underlying issue in `as_index()` that was causing `Series.quantile()` to fail
>>>>>>> 12a1f3ad


# cuDF 0.7.0 (Date TBD)

## New Features

- PR #982 Implement gdf_group_by_without_aggregations and gdf_unique_indices functions
- PR #1142 Add `GDF_BOOL` column type
- PR #1194 Implement overloads for CUDA atomic operations
- PR #1292 Implemented Bitwise binary ops AND, OR, XOR (&, |, ^)
- PR #1235 Add GPU-accelerated Parquet Reader
- PR #1335 Added local_dict arg in `DataFrame.query()`.
- PR #1282 Add Series and DataFrame.describe()
- PR #1356 Rolling windows
- PR #1381 Add DataFrame._get_numeric_data
- PR #1388 Add CODEOWNERS file to auto-request reviews based on where changes are made
- PR #1396 Add DataFrame.drop method
- PR #1413 Add DataFrame.melt method
- PR #1412 Add DataFrame.pop()
- PR #1419 Initial CSV writer function
- PR #1441 Add Series level cumulative ops (cumsum, cummin, cummax, cumprod)
- PR #1420 Add script to build and test on a local gpuCI image
- PR #1440 Add DatetimeColumn.min(), DatetimeColumn.max()
- PR #1455 Add Series.Shift via Numba kernel
- PR #1441 Add Series level cumulative ops (cumsum, cummin, cummax, cumprod)
- PR #1461 Add Python coverage test to gpu build
- PR #1445 Parquet Reader: Add selective reading of rows and row group
- PR #1532 Parquet Reader: Add support for INT96 timestamps
- PR #1516 Add Series and DataFrame.ndim
- PR #1556 Add libcudf C++ transition guide
- PR #1466 Add GPU-accelerated ORC Reader
- PR #1565 Add build script for nightly doc builds
- PR #1508 Add Series isna, isnull, and notna
- PR #1456 Add Series.diff() via Numba kernel
- PR #1588 Add Index `astype` typecasting
- PR #1301 MultiIndex support
- PR #1599 Level keyword supported in groupby
- PR #929 Add support operations to dataframe
- PR #1609 Groupby accept list of Series

## Improvements

- PR #1531 Refactor closures as private functions in gpuarrow
- PR #1404 Parquet reader page data decoding speedup
- PR #1076 Use `type_dispatcher` in join, quantiles, filter, segmented sort, radix sort and hash_groupby
- PR #1202 Simplify README.md
- PR #1149 CSV Reader: Change convertStrToValue() functions to `__device__` only
- PR #1238 Improve performance of the CUDA trie used in the CSV reader
- PR #1278 Update CONTRIBUTING for new conda environment yml naming conventions
- PR #1163 Refactored UnaryOps. Reduced API to two functions: `gdf_unary_math` and `gdf_cast`. Added `abs`, `-`, and `~` ops. Changed bindings to Cython
- PR #1284 Update docs version
- PR #1287 add exclude argument to cudf.select_dtype function
- PR #1286 Refactor some of the CSV Reader kernels into generic utility functions
- PR #1291 fillna in `Series.to_gpu_array()` and `Series.to_array()` can accept the scalar too now.
- PR #1005 generic `reduction` and `scan` support
- PR #1349 Replace modernGPU sort join with thrust.
- PR #1363 Add a dataframe.mean(...) that raises NotImplementedError to satisfy `dask.dataframe.utils.is_dataframe_like`
- PR #1319 CSV Reader: Use column wrapper for gdf_column output alloc/dealloc
- PR #1376 Change series quantile default to linear
- PR #1399 Replace CFFI bindings for NVTX functions with Cython bindings
- PR #1407 Rename and cleanup of `gdf_table` to `device_table`
- PR #1389 Refactored `set_null_count()`
- PR #1386 Added macros `GDF_TRY()`, `CUDF_TRY()` and `ASSERT_CUDF_SUCCEEDED()`
- PR #1435 Rework CMake and conda recipes to depend on installed libraries
- PR #1391 Tidy up bit-resolution-operation and bitmask class code
- PR #1439 Add cmake variable to enable compiling CUDA code with -lineinfo
- PR #1462 Add ability to read parquet files from arrow::io::RandomAccessFile
- PR #1453 Convert CSV Reader CFFI to Cython
- PR #1479 Convert Parquet Reader CFFI to Cython
- PR #1397 Add a utility function for producing an overflow-safe kernel launch grid configuration
- PR #1382 Add GPU parsing of nested brackets to cuIO parsing utilities
- PR #1481 Add cudf::table constructor to allocate a set of `gdf_column`s
- PR #1484 Convert GroupBy CFFI to Cython
- PR #1463 Allow and default melt keyword argument var_name to be None
- PR #1486 Parquet Reader: Use device_buffer rather than device_ptr
- PR #1525 Add cudatoolkit conda dependency
- PR #1520 Renamed `src/dataframe` to `src/table` and moved `table.hpp`. Made `types.hpp` to be type declarations only.
- PR #1492 Convert transpose CFFI to Cython
- PR #1495 Convert binary and unary ops CFFI to Cython
- PR #1503 Convert sorting and hashing ops CFFI to Cython
- PR #1522 Use latest release version in update-version CI script
- PR #1533 Remove stale join CFFI, fix memory leaks in join Cython
- PR #1521 Added `row_bitmask` to compute bitmask for rows of a table. Merged `valids_ops.cu` and `bitmask_ops.cu`
- PR #1553 Overload `hash_row` to avoid using intial hash values. Updated `gdf_hash` to select between overloads
- PR #1585 Updated `cudf::table` to maintain own copy of wrapped `gdf_column*`s
- PR #1559 Add `except +` to all Cython function definitions to catch C++ exceptions properly
- PR #1617 `has_nulls` and `column_dtypes` for `cudf::table`
- PR #1590 Remove CFFI from the build / install process entirely
- PR #1536 Convert gpuarrow CFFI to Cython

## Bug Fixes

- PR #1233 Fix dtypes issue while adding the column to `str` dataframe.
- PR #1254 CSV Reader: fix data type detection for floating-point numbers in scientific notation
- PR #1289 Fix looping over each value instead of each category in concatenation
- PR #1293 Fix Inaccurate error message in join.pyx
- PR #1308 Add atomicCAS overload for `int8_t`, `int16_t`
- PR #1317 Fix catch polymorphic exception by reference in ipc.cu
- PR #1325 Fix dtype of null bitmasks to int8
- PR #1326 Update build documentation to use -DCMAKE_CXX11_ABI=ON
- PR #1334 Add "na_position" argument to CategoricalColumn sort_by_values
- PR #1321 Fix out of bounds warning when checking Bzip2 header
- PR #1359 Add atomicAnd/Or/Xor for integers
- PR #1354 Fix `fillna()` behaviour when replacing values with different dtypes
- PR #1347 Fixed core dump issue while passing dict_dtypes without column names in `cudf.read_csv()`
- PR #1379 Fixed build failure caused due to error: 'col_dtype' may be used uninitialized
- PR #1392 Update cudf Dockerfile and package_versions.sh
- PR #1385 Added INT8 type to `_schema_to_dtype` for use in GpuArrowReader
- PR #1393 Fixed a bug in `gdf_count_nonzero_mask()` for the case of 0 bits to count
- PR #1395 Update CONTRIBUTING to use the environment variable CUDF_HOME
- PR #1416 Fix bug at gdf_quantile_exact and gdf_quantile_appox
- PR #1421 Fix remove creation of series multiple times during `add_column()`
- PR #1405 CSV Reader: Fix memory leaks on read_csv() failure
- PR #1328 Fix CategoricalColumn to_arrow() null mask
- PR #1433 Fix NVStrings/categories includes
- PR #1432 Update NVStrings to 0.7.* to coincide with 0.7 development
- PR #1483 Modify CSV reader to avoid cropping blank quoted characters in non-string fields
- PR #1446 Merge 1275 hotfix from master into branch-0.7
- PR #1447 Fix legacy groupby apply docstring
- PR #1451 Fix hash join estimated result size is not correct
- PR #1454 Fix local build script improperly change directory permissions
- PR #1490 Require Dask 1.1.0+ for `is_dataframe_like` test or skip otherwise.
- PR #1491 Use more specific directories & groups in CODEOWNERS
- PR #1497 Fix Thrust issue on CentOS caused by missing default constructor of host_vector elements
- PR #1498 Add missing include guard to device_atomics.cuh and separated DEVICE_ATOMICS_TEST
- PR #1506 Fix csv-write call to updated NVStrings method
- PR #1510 Added nvstrings `fillna()` function
- PR #1507 Parquet Reader: Default string data to GDF_STRING
- PR #1535 Fix doc issue to ensure correct labelling of cudf.series
- PR #1537 Fix `undefined reference` link error in HashPartitionTest
- PR #1548 Fix ci/local/build.sh README from using an incorrect image example
- PR #1551 CSV Reader: Fix integer column name indexing
- PR #1586 Fix broken `scalar_wrapper::operator==`
- PR #1591 ORC/Parquet Reader: Fix missing import for FileNotFoundError exception
- PR #1573 Parquet Reader: Fix crash due to clash with ORC reader datasource
- PR #1607 Revert change of `column.to_dense_buffer` always return by copy for performance concerns
- PR #1618 ORC reader: fix assert & data output when nrows/skiprows isn't aligned to stripe boundaries
- PR #1631 Fix failure of TYPES_TEST on some gcc-7 based systems.
- PR #1641 CSV Reader: Fix skip_blank_lines behavior with Windows line terminators (\r\n) 
- PR #1648 ORC reader: fix non-deterministic output when skiprows is non-zero


# cuDF 0.6.1 (25 Mar 2019)

## Bug Fixes

- PR #1275 Fix CentOS exception in DataFrame.hash_partition from using value "returned" by a void function


# cuDF 0.6.0 (22 Mar 2019)

## New Features

- PR #760 Raise `FileNotFoundError` instead of `GDF_FILE_ERROR` in `read_csv` if the file does not exist
- PR #539 Add Python bindings for replace function
- PR #823 Add Doxygen configuration to enable building HTML documentation for libcudf C/C++ API
- PR #807 CSV Reader: Add byte_range parameter to specify the range in the input file to be read
- PR #857 Add Tail method for Series/DataFrame and update Head method to use iloc
- PR #858 Add series feature hashing support
- PR #871 CSV Reader: Add support for NA values, including user specified strings
- PR #893 Adds PyArrow based parquet readers / writers to Python, fix category dtype handling, fix arrow ingest buffer size issues
- PR #867 CSV Reader: Add support for ignoring blank lines and comment lines
- PR #887 Add Series digitize method
- PR #895 Add Series groupby
- PR #898 Add DataFrame.groupby(level=0) support
- PR #920 Add feather, JSON, HDF5 readers / writers from PyArrow / Pandas
- PR #888 CSV Reader: Add prefix parameter for column names, used when parsing without a header
- PR #913 Add DLPack support: convert between cuDF DataFrame and DLTensor
- PR #939 Add ORC reader from PyArrow
- PR #918 Add Series.groupby(level=0) support
- PR #906 Add binary and comparison ops to DataFrame
- PR #958 Support unary and binary ops on indexes
- PR #964 Add `rename` method to `DataFrame`, `Series`, and `Index`
- PR #985 Add `Series.to_frame` method
- PR #985 Add `drop=` keyword to reset_index method
- PR #994 Remove references to pygdf
- PR #990 Add external series groupby support
- PR #988 Add top-level merge function to cuDF
- PR #992 Add comparison binaryops to DateTime columns
- PR #996 Replace relative path imports with absolute paths in tests
- PR #995 CSV Reader: Add index_col parameter to specify the column name or index to be used as row labels
- PR #1004 Add `from_gpu_matrix` method to DataFrame
- PR #997 Add property index setter
- PR #1007 Replace relative path imports with absolute paths in cudf
- PR #1013 select columns with df.columns
- PR #1016 Rename Series.unique_count() to nunique() to match pandas API
- PR #947 Prefixsum to handle nulls and float types
- PR #1029 Remove rest of relative path imports
- PR #1021 Add filtered selection with assignment for Dataframes
- PR #872 Adding NVCategory support to cudf apis
- PR #1052 Add left/right_index and left/right_on keywords to merge
- PR #1091 Add `indicator=` and `suffixes=` keywords to merge
- PR #1107 Add unsupported keywords to Series.fillna
- PR #1032 Add string support to cuDF python
- PR #1136 Removed `gdf_concat`
- PR #1153 Added function for getting the padded allocation size for valid bitmask
- PR #1148 Add cudf.sqrt for dataframes and Series
- PR #1159 Add Python bindings for libcudf dlpack functions
- PR #1155 Add __array_ufunc__ for DataFrame and Series for sqrt
- PR #1168 to_frame for series accepts a name argument


## Improvements

- PR #1218 Add dask-cudf page to API docs
- PR #892 Add support for heterogeneous types in binary ops with JIT
- PR #730 Improve performance of `gdf_table` constructor
- PR #561 Add Doxygen style comments to Join CUDA functions
- PR #813 unified libcudf API functions by replacing gpu_ with gdf_
- PR #822 Add support for `__cuda_array_interface__` for ingest
- PR #756 Consolidate common helper functions from unordered map and multimap
- PR #753 Improve performance of groupby sum and average, especially for cases with few groups.
- PR #836 Add ingest support for arrow chunked arrays in Column, Series, DataFrame creation
- PR #763 Format doxygen comments for csv_read_arg struct
- PR #532 CSV Reader: Use type dispatcher instead of switch block
- PR #694 Unit test utilities improvements
- PR #878 Add better indexing to Groupby
- PR #554 Add `empty` method and `is_monotonic` attribute to `Index`
- PR #1040 Fixed up Doxygen comment tags
- PR #909 CSV Reader: Avoid host->device->host copy for header row data
- PR #916 Improved unit testing and error checking for `gdf_column_concat`
- PR #941 Replace `numpy` call in `Series.hash_encode` with `numba`
- PR #942 Added increment/decrement operators for wrapper types
- PR #943 Updated `count_nonzero_mask` to return `num_rows` when the mask is null
- PR #952 Added trait to map C++ type to `gdf_dtype`
- PR #966 Updated RMM submodule.
- PR #998 Add IO reader/writer modules to API docs, fix for missing cudf.Series docs
- PR #1017 concatenate along columns for Series and DataFrames
- PR #1002 Support indexing a dataframe with another boolean dataframe
- PR #1018 Better concatenation for Series and Dataframes
- PR #1036 Use Numpydoc style docstrings
- PR #1047 Adding gdf_dtype_extra_info to gdf_column_view_augmented
- PR #1054 Added default ctor to SerialTrieNode to overcome Thrust issue in CentOS7 + CUDA10
- PR #1024 CSV Reader: Add support for hexadecimal integers in integral-type columns
- PR #1033 Update `fillna()` to use libcudf function `gdf_replace_nulls`
- PR #1066 Added inplace assignment for columns and select_dtypes for dataframes
- PR #1026 CSV Reader: Change the meaning and type of the quoting parameter to match Pandas
- PR #1100 Adds `CUDF_EXPECTS` error-checking macro
- PR #1092 Fix select_dtype docstring
- PR #1111 Added cudf::table
- PR #1108 Sorting for datetime columns
- PR #1120 Return a `Series` (not a `Column`) from `Series.cat.set_categories()`
- PR #1128 CSV Reader: The last data row does not need to be line terminated
- PR #1183 Bump Arrow version to 0.12.1
- PR #1208 Default to CXX11_ABI=ON
- PR #1252 Fix NVStrings dependencies for cuda 9.2 and 10.0

## Bug Fixes

- PR #821 Fix flake8 issues revealed by flake8 update
- PR #808 Resolved renamed `d_columns_valids` variable name
- PR #820 CSV Reader: fix the issue where reader adds additional rows when file uses \r\n as a line terminator
- PR #780 CSV Reader: Fix scientific notation parsing and null values for empty quotes
- PR #815 CSV Reader: Fix data parsing when tabs are present in the input CSV file
- PR #850 Fix bug where left joins where the left df has 0 rows causes a crash
- PR #861 Fix memory leak by preserving the boolean mask index
- PR #875 Handle unnamed indexes in to/from arrow functions
- PR #877 Fix ingest of 1 row arrow tables in from arrow function
- PR #876 Added missing `<type_traits>` include
- PR #889 Deleted test_rmm.py which has now moved to RMM repo
- PR #866 Merge v0.5.1 numpy ABI hotfix into 0.6
- PR #917 value_counts return int type on empty columns
- PR #611 Renamed `gdf_reduce_optimal_output_size()` -> `gdf_reduction_get_intermediate_output_size()`
- PR #923 fix index for negative slicing for cudf dataframe and series
- PR #927 CSV Reader: Fix category GDF_CATEGORY hashes not being computed properly
- PR #921 CSV Reader: Fix parsing errors with delim_whitespace, quotations in the header row, unnamed columns
- PR #933 Fix handling objects of all nulls in series creation
- PR #940 CSV Reader: Fix an issue where the last data row is missing when using byte_range
- PR #945 CSV Reader: Fix incorrect datetime64 when milliseconds or space separator are used
- PR #959 Groupby: Problem with column name lookup
- PR #950 Converting dataframe/recarry with non-contiguous arrays
- PR #963 CSV Reader: Fix another issue with missing data rows when using byte_range
- PR #999 Fix 0 sized kernel launches and empty sort_index exception
- PR #993 Fix dtype in selecting 0 rows from objects
- PR #1009 Fix performance regression in `to_pandas` method on DataFrame
- PR #1008 Remove custom dask communication approach
- PR #1001 CSV Reader: Fix a memory access error when reading a large (>2GB) file with date columns
- PR #1019 Binary Ops: Fix error when one input column has null mask but other doesn't
- PR #1014 CSV Reader: Fix false positives in bool value detection
- PR #1034 CSV Reader: Fix parsing floating point precision and leading zero exponents
- PR #1044 CSV Reader: Fix a segfault when byte range aligns with a page
- PR #1058 Added support for `DataFrame.loc[scalar]`
- PR #1060 Fix column creation with all valid nan values
- PR #1073 CSV Reader: Fix an issue where a column name includes the return character
- PR #1090 Updating Doxygen Comments
- PR #1080 Fix dtypes returned from loc / iloc because of lists
- PR #1102 CSV Reader: Minor fixes and memory usage improvements
- PR #1174: Fix release script typo
- PR #1137 Add prebuild script for CI
- PR #1118 Enhanced the `DataFrame.from_records()` feature
- PR #1129 Fix join performance with index parameter from using numpy array
- PR #1145 Issue with .agg call on multi-column dataframes
- PR #908 Some testing code cleanup
- PR #1167 Fix issue with null_count not being set after inplace fillna()
- PR #1184 Fix iloc performance regression
- PR #1185 Support left_on/right_on and also on=str in merge
- PR #1200 Fix allocating bitmasks with numba instead of rmm in allocate_mask function
- PR #1213 Fix bug with csv reader requesting subset of columns using wrong datatype
- PR #1223 gpuCI: Fix label on rapidsai channel on gpu build scripts
- PR #1242 Add explicit Thrust exec policy to fix NVCATEGORY_TEST segfault on some platforms
- PR #1246 Fix categorical tests that failed due to bad implicit type conversion
- PR #1255 Fix overwriting conda package main label uploads
- PR #1259 Add dlpack includes to pip build


# cuDF 0.5.1 (05 Feb 2019)

## Bug Fixes

- PR #842 Avoid using numpy via cimport to prevent ABI issues in Cython compilation


# cuDF 0.5.0 (28 Jan 2019)

## New Features

- PR #722 Add bzip2 decompression support to `read_csv()`
- PR #693 add ZLIB-based GZIP/ZIP support to `read_csv_strings()`
- PR #411 added null support to gdf_order_by (new API) and cudf_table::sort
- PR #525 Added GitHub Issue templates for bugs, documentation, new features, and questions
- PR #501 CSV Reader: Add support for user-specified decimal point and thousands separator to read_csv_strings()
- PR #455 CSV Reader: Add support for user-specified decimal point and thousands separator to read_csv()
- PR #439 add `DataFrame.drop` method similar to pandas
- PR #356 add `DataFrame.transpose` method and `DataFrame.T` property similar to pandas
- PR #505 CSV Reader: Add support for user-specified boolean values
- PR #350 Implemented Series replace function
- PR #490 Added print_env.sh script to gather relevant environment details when reporting cuDF issues
- PR #474 add ZLIB-based GZIP/ZIP support to `read_csv()`
- PR #547 Added melt similar to `pandas.melt()`
- PR #491 Add CI test script to check for updates to CHANGELOG.md in PRs
- PR #550 Add CI test script to check for style issues in PRs
- PR #558 Add CI scripts for cpu-based conda and gpu-based test builds
- PR #524 Add Boolean Indexing
- PR #564 Update python `sort_values` method to use updated libcudf `gdf_order_by` API
- PR #509 CSV Reader: Input CSV file can now be passed in as a text or a binary buffer
- PR #607 Add `__iter__` and iteritems to DataFrame class
- PR #643 added a new api gdf_replace_nulls that allows a user to replace nulls in a column

## Improvements

- PR #426 Removed sort-based groupby and refactored existing groupby APIs. Also improves C++/CUDA compile time.
- PR #461 Add `CUDF_HOME` variable in README.md to replace relative pathing.
- PR #472 RMM: Created centralized rmm::device_vector alias and rmm::exec_policy
- PR #500 Improved the concurrent hash map class to support partitioned (multi-pass) hash table building.
- PR #454 Improve CSV reader docs and examples
- PR #465 Added templated C++ API for RMM to avoid explicit cast to `void**`
- PR #513 `.gitignore` tweaks
- PR #521 Add `assert_eq` function for testing
- PR #502 Simplify Dockerfile for local dev, eliminate old conda/pip envs
- PR #549 Adds `-rdynamic` compiler flag to nvcc for Debug builds
- PR #472 RMM: Created centralized rmm::device_vector alias and rmm::exec_policy
- PR #577 Added external C++ API for scatter/gather functions
- PR #500 Improved the concurrent hash map class to support partitioned (multi-pass) hash table building
- PR #583 Updated `gdf_size_type` to `int`
- PR #500 Improved the concurrent hash map class to support partitioned (multi-pass) hash table building
- PR #617 Added .dockerignore file. Prevents adding stale cmake cache files to the docker container
- PR #658 Reduced `JOIN_TEST` time by isolating overflow test of hash table size computation
- PR #664 Added Debuging instructions to README
- PR #651 Remove noqa marks in `__init__.py` files
- PR #671 CSV Reader: uncompressed buffer input can be parsed without explicitly specifying compression as None
- PR #684 Make RMM a submodule
- PR #718 Ensure sum, product, min, max methods pandas compatibility on empty datasets
- PR #720 Refactored Index classes to make them more Pandas-like, added CategoricalIndex
- PR #749 Improve to_arrow and from_arrow Pandas compatibility
- PR #766 Remove TravisCI references, remove unused variables from CMake, fix ARROW_VERSION in Cmake
- PR #773 Add build-args back to Dockerfile and handle dependencies based on environment yml file
- PR #781 Move thirdparty submodules to root and symlink in /cpp
- PR #843 Fix broken cudf/python API examples, add new methods to the API index

## Bug Fixes

- PR #569 CSV Reader: Fix days being off-by-one when parsing some dates
- PR #531 CSV Reader: Fix incorrect parsing of quoted numbers
- PR #465 Added templated C++ API for RMM to avoid explicit cast to `void**`
- PR #473 Added missing <random> include
- PR #478 CSV Reader: Add api support for auto column detection, header, mangle_dupe_cols, usecols
- PR #495 Updated README to correct where cffi pytest should be executed
- PR #501 Fix the intermittent segfault caused by the `thousands` and `compression` parameters in the csv reader
- PR #502 Simplify Dockerfile for local dev, eliminate old conda/pip envs
- PR #512 fix bug for `on` parameter in `DataFrame.merge` to allow for None or single column name
- PR #511 Updated python/cudf/bindings/join.pyx to fix cudf merge printing out dtypes
- PR #513 `.gitignore` tweaks
- PR #521 Add `assert_eq` function for testing
- PR #537 Fix CMAKE_CUDA_STANDARD_REQURIED typo in CMakeLists.txt
- PR #447 Fix silent failure in initializing DataFrame from generator
- PR #545 Temporarily disable csv reader thousands test to prevent segfault (test re-enabled in PR #501)
- PR #559 Fix Assertion error while using `applymap` to change the output dtype
- PR #575 Update `print_env.sh` script to better handle missing commands
- PR #612 Prevent an exception from occuring with true division on integer series.
- PR #630 Fix deprecation warning for `pd.core.common.is_categorical_dtype`
- PR #622 Fix Series.append() behaviour when appending values with different numeric dtype
- PR #603 Fix error while creating an empty column using None.
- PR #673 Fix array of strings not being caught in from_pandas
- PR #644 Fix return type and column support of dataframe.quantile()
- PR #634 Fix create `DataFrame.from_pandas()` with numeric column names
- PR #654 Add resolution check for GDF_TIMESTAMP in Join
- PR #648 Enforce one-to-one copy required when using `numba>=0.42.0`
- PR #645 Fix cmake build type handling not setting debug options when CMAKE_BUILD_TYPE=="Debug"
- PR #669 Fix GIL deadlock when launching multiple python threads that make Cython calls
- PR #665 Reworked the hash map to add a way to report the destination partition for a key
- PR #670 CMAKE: Fix env include path taking precedence over libcudf source headers
- PR #674 Check for gdf supported column types
- PR #677 Fix 'gdf_csv_test_Dates' gtest failure due to missing nrows parameter
- PR #604 Fix the parsing errors while reading a csv file using `sep` instead of `delimiter`.
- PR #686 Fix converting nulls to NaT values when converting Series to Pandas/Numpy
- PR #689 CSV Reader: Fix behavior with skiprows+header to match pandas implementation
- PR #691 Fixes Join on empty input DFs
- PR #706 CSV Reader: Fix broken dtype inference when whitespace is in data
- PR #717 CSV reader: fix behavior when parsing a csv file with no data rows
- PR #724 CSV Reader: fix build issue due to parameter type mismatch in a std::max call
- PR #734 Prevents reading undefined memory in gpu_expand_mask_bits numba kernel
- PR #747 CSV Reader: fix an issue where CUDA allocations fail with some large input files
- PR #750 Fix race condition for handling NVStrings in CMake
- PR #719 Fix merge column ordering
- PR #770 Fix issue where RMM submodule pointed to wrong branch and pin other to correct branches
- PR #778 Fix hard coded ABI off setting
- PR #784 Update RMM submodule commit-ish and pip paths
- PR #794 Update `rmm::exec_policy` usage to fix segmentation faults when used as temprory allocator.
- PR #800 Point git submodules to branches of forks instead of exact commits


# cuDF 0.4.0 (05 Dec 2018)

## New Features

- PR #398 add pandas-compatible `DataFrame.shape()` and `Series.shape()`
- PR #394 New documentation feature "10 Minutes to cuDF"
- PR #361 CSV Reader: Add support for strings with delimiters

## Improvements

 - PR #436 Improvements for type_dispatcher and wrapper structs
 - PR #429 Add CHANGELOG.md (this file)
 - PR #266 use faster CUDA-accelerated DataFrame column/Series concatenation.
 - PR #379 new C++ `type_dispatcher` reduces code complexity in supporting many data types.
 - PR #349 Improve performance for creating columns from memoryview objects
 - PR #445 Update reductions to use type_dispatcher. Adds integer types support to sum_of_squares.
 - PR #448 Improve installation instructions in README.md
 - PR #456 Change default CMake build to Release, and added option for disabling compilation of tests

## Bug Fixes

 - PR #444 Fix csv_test CUDA too many resources requested fail.
 - PR #396 added missing output buffer in validity tests for groupbys.
 - PR #408 Dockerfile updates for source reorganization
 - PR #437 Add cffi to Dockerfile conda env, fixes "cannot import name 'librmm'"
 - PR #417 Fix `map_test` failure with CUDA 10
 - PR #414 Fix CMake installation include file paths
 - PR #418 Properly cast string dtypes to programmatic dtypes when instantiating columns
 - PR #427 Fix and tests for Concatenation illegal memory access with nulls


# cuDF 0.3.0 (23 Nov 2018)

## New Features

 - PR #336 CSV Reader string support

## Improvements

 - PR #354 source code refactored for better organization. CMake build system overhaul. Beginning of transition to Cython bindings.
 - PR #290 Add support for typecasting to/from datetime dtype
 - PR #323 Add handling pyarrow boolean arrays in input/out, add tests
 - PR #325 GDF_VALIDITY_UNSUPPORTED now returned for algorithms that don't support non-empty valid bitmasks
 - PR #381 Faster InputTooLarge Join test completes in ms rather than minutes.
 - PR #373 .gitignore improvements
 - PR #367 Doc cleanup & examples for DataFrame methods
 - PR #333 Add Rapids Memory Manager documentation
 - PR #321 Rapids Memory Manager adds file/line location logging and convenience macros
 - PR #334 Implement DataFrame `__copy__` and `__deepcopy__`
 - PR #271 Add NVTX ranges to pygdf
 - PR #311 Document system requirements for conda install

## Bug Fixes

 - PR #337 Retain index on `scale()` function
 - PR #344 Fix test failure due to PyArrow 0.11 Boolean handling
 - PR #364 Remove noexcept from managed_allocator;  CMakeLists fix for NVstrings
 - PR #357 Fix bug that made all series be considered booleans for indexing
 - PR #351 replace conda env configuration for developers
 - PRs #346 #360 Fix CSV reading of negative numbers
 - PR #342 Fix CMake to use conda-installed nvstrings
 - PR #341 Preserve categorical dtype after groupby aggregations
 - PR #315 ReadTheDocs build update to fix missing libcuda.so
 - PR #320 FIX out-of-bounds access error in reductions.cu
 - PR #319 Fix out-of-bounds memory access in libcudf count_valid_bits
 - PR #303 Fix printing empty dataframe


# cuDF 0.2.0 and cuDF 0.1.0

These were initial releases of cuDF based on previously separate pyGDF and libGDF libraries.<|MERGE_RESOLUTION|>--- conflicted
+++ resolved
@@ -11,11 +11,8 @@
 
 ## Bug Fixes
 
-<<<<<<< HEAD
+- PR #1583 Fix underlying issue in `as_index()` that was causing `Series.quantile()` to fail
 - PR #1642 Fix failure of CSV_TEST gdf_csv_test.SkiprowsNrows on multiuser systems
-=======
-- PR #1583 Fix underlying issue in `as_index()` that was causing `Series.quantile()` to fail
->>>>>>> 12a1f3ad
 
 
 # cuDF 0.7.0 (Date TBD)
