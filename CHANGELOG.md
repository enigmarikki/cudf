# cuDF 0.10.0 (Date TBD)

## New Features

- PR #2522 Add Java bindings for NVStrings backed upper and lower case mutators
- PR #2607 Add Java bindings for parsing JSON

## Improvements

- PR #2581 Removed `managed` allocator from hash map classes.
- PR #2571 Remove unnecessary managed memory from gdf_column_concat

## Bug Fixes

- PR #2584 ORC Reader: fix parsing of `DECIMAL` index positions
<<<<<<< HEAD
- PR #2601 Fixes nlargest(1) issue in Series and Dataframe
=======
- PR #2610 Fix a bug in index serialization (properly pass DeviceNDArray)
>>>>>>> bc9406f0


# cuDF 0.9.0 (Date TBD)

## New Features

- PR #1993 Add CUDA-accelerated series aggregations: mean, var, std
- PR #2111 IO Readers: Support memory buffer, file-like object, and URL inputs
- PR #2012 Add `reindex()` to DataFrame and Series
- PR #2097 Add GPU-accelerated AVRO reader
- PR #2098 Support binary ops on DFs and Series with mismatched indices
- PR #2160 Merge `dask-cudf` codebase into `cudf` repo
- PR #2149 CSV Reader: Add `hex` dtype for explicit hexadecimal parsing
- PR #2156 Add `upper_bound()` and `lower_bound()` for libcudf tables and `searchsorted()` for cuDF Series
- PR #2158 CSV Reader: Support single, non-list/dict argument for `dtype`
- PR #2177 CSV Reader: Add `parse_dates` parameter for explicit date inference
- PR #1744 cudf::apply_boolean_mask and cudf::drop_nulls support for cudf::table inputs (multi-column)
- PR #2196 Add `DataFrame.dropna()`
- PR #2197 CSV Writer: add `chunksize` parameter for `to_csv`
- PR #2215 `type_dispatcher` benchmark
- PR #2179 Add Java quantiles
- PR #2157 Add __array_function__ to DataFrame and Series
- PR #2212 Java support for ORC reader
- PR #2224 Add DataFrame isna, isnull, notna functions
- PR #2236 Add Series.drop_duplicates
- PR #2105 Add hash-based join benchmark
- PR #2316 Add unique, nunique, and value_counts for datetime columns
- PR #2337 Add Java support for slicing a ColumnVector
- PR #2049 Add cudf::merge (sorted merge)
- PR #2368 Full cudf+dask Parquet Support
- PR #2380 New cudf::is_sorted checks whether cudf::table is sorted
- PR #2356 Java column vector standard deviation support
- PR #2221 MultiIndex full indexing - Support iloc and wildcards for loc
- PR #2429 Java support for getting length of strings in a ColumnVector
- PR #2415 Add `value_counts` for series of any type
- PR #2446 Add __array_function__ for index
- PR #2437 ORC reader: Add 'use_np_dtypes' option
- PR #2382 Add CategoricalAccessor add, remove, rename, and ordering methods
- PR #2464 Native implement `__cuda_array_interface__` for Series/Index/Column objects
- PR #2425 Rolling window now accepts array-based user-defined functions
- PR #2442 Add __setitem__
- PR #2449 Java support for getting byte count of strings in a ColumnVector
- PR #2492 Add groupby.size() method
- PR #2358 Add cudf::nans_to_nulls: convert floating point column into bitmask
- PR #2489 Add drop argument to set_index
- PR #2491 Add Java bindings for ORC reader 'use_np_dtypes' option
- PR #2213 Support s/ms/us/ns DatetimeColumn time unit resolutions
- PR #2536 Add _constructor properties to Series and DataFrame

## Improvements

- PR #2103 Move old `column` and `bitmask` files into `legacy/` directory
- PR #2109 added name to Python column classes
- PR #1947 Cleanup serialization code
- PR #2125 More aggregate in java API
- PR #2127 Add in java Scalar tests
- PR #2088 Refactor of Python groupby code
- PR #2130 Java serialization and deserialization of tables.
- PR #2131 Chunk rows logic added to csv_writer
- PR #2129 Add functions in the Java API to support nullable column filtering
- PR #2165 made changes to get_dummies api for it to be available in MethodCache
- PR #2171 Add CodeCov integration, fix doc version, make --skip-tests work when invoking with source
- PR #2184 handle remote orc files for dask-cudf
- PR #2186 Add `getitem` and `getattr` style access to Rolling objects
- PR #2168 Use cudf.Column for CategoricalColumn's categories instead of a tuple
- PR #2193 DOC: cudf::type_dispatcher documentation for specializing dispatched functors
- PR #2199 Better java support for appending strings
- PR #2176 Added column dtype support for datetime, int8, int16 to csv_writer
- PR #2209 Matching `get_dummies` & `select_dtypes` behavior to pandas
- PR #2217 Updated Java bindings to use the new groupby API
- PR #2214 DOC: Update doc instructions to build/install `cudf` and `dask-cudf`
- PR #2220 Update Java bindings for reduction rename
- PR #2232 Move CodeCov upload from build script to Jenkins
- PR #2225 refactor to use libcudf for gathering columns in dataframes
- PR #2293 Improve join performance (faster compute_join_output_size)
- PR #2300 Create separate dask codeowners for dask-cudf codebase
- PR #2304 gdf_group_by_without_aggregations returns gdf_column
- PR #2309 Java readers: remove redundant copy of result pointers
- PR #2307 Add `black` and `isort` to style checker script
- PR #2345 Restore removal of old groupby implementation
- PR #2342 Improve `astype()` to operate all ways
- PR #2329 using libcudf cudf::copy for column deep copy
- PR #2344 DOC: docs on code formatting for contributors
- PR #2376 Add inoperative axis= and win_type= arguments to Rolling()
- PR #2378 remove dask for (de-)serialization of cudf objects
- PR #2353 Bump Arrow and Dask versions
- PR #2377 Replace `standard_python_slice` with just `slice.indices()`
- PR #2373 cudf.DataFrame enchancements & Series.values support
- PR #2392 Remove dlpack submodule; make cuDF's Cython API externally accessible
- PR #2430 Updated Java bindings to use the new unary API
- PR #2406 Moved all existing `table` related files to a `legacy/` directory
- PR #2350 Performance related changes to get_dummies
- PR #2420 Remove `cudautils.astype` and replace with `typecast.apply_cast`
- PR #2456 Small improvement to typecast utility
- PR #2458 Fix handling of thirdparty packages in `isort` config
- PR #2459 IO Readers: Consolidate all readers to use `datasource` class
- PR #2475 Exposed type_dispatcher.hpp, nvcategory_util.hpp and wrapper_types.hpp in the include folder
- PR #2484 Enabled building libcudf as a static library
- PR #2453 Streamline CUDA_REL environment variable
- PR #2483 Bundle Boost filesystem dependency in the Java jar
- PR #2486 Java API hash functions
- PR #2481 Adds the ignore_null_keys option to the java api
- PR #2490 Java api: support multiple aggregates for the same column
- PR #2510 Java api: uses table based apply_boolean_mask
- PR #2432 Use pandas formatting for console, html, and latex output
- PR #2573 Bump numba version to 0.45.1
- PR #2606 Fix references to notebooks-contrib


## Bug Fixes

- PR #2086 Fixed quantile api behavior mismatch in series & dataframe
- PR #2128 Add offset param to host buffer readers in java API.
- PR #2145 Work around binops validity checks for java
- PR #2146 Work around unary_math validity checks for java
- PR #2151 Fixes bug in cudf::copy_range where null_count was invalid
- PR #2139 matching to pandas describe behavior & fixing nan values issue
- PR #2161 Implicitly convert unsigned to signed integer types in binops
- PR #2154 CSV Reader: Fix bools misdetected as strings dtype
- PR #2178 Fix bug in rolling bindings where a view of an ephemeral column was being taken
- PR #2180 Fix issue with isort reordering `importorskip` below imports depending on them
- PR #2187 fix to honor dtype when numpy arrays are passed to columnops.as_column
- PR #2190 Fix issue in astype conversion of string column to 'str'
- PR #2208 Fix issue with calling `head()` on one row dataframe
- PR #2229 Propagate exceptions from Cython cdef functions
- PR #2234 Fix issue with local build script not properly building
- PR #2223 Fix CUDA invalid configuration errors reported after loading small compressed ORC files
- PR #2162 Setting is_unique and is_monotonic-related attributes
- PR #2244 Fix ORC RLEv2 delta mode decoding with nonzero residual delta width
- PR #2297 Work around `var/std` unsupported only at debug build
- PR #2302 Fixed java serialization corner case
- PR #2355 Handle float16 in binary operations
- PR #2311 Fix copy behaviour for GenericIndex
- PR #2349 Fix issues with String filter in java API
- PR #2323 Fix groupby on categoricals
- PR #2328 Ensure order is preserved in CategoricalAccessor._set_categories
- PR #2202 Fix issue with unary ops mishandling empty input
- PR #2326 Fix for bug in DLPack when reading multiple columns
- PR #2324 Fix cudf Docker build
- PR #2325 Fix ORC RLEv2 patched base mode decoding with nonzero patch width
- PR #2235 Fix get_dummies to be compatible with dask
- PR #2332 Zero initialize gdf_dtype_extra_info
- PR #2355 Handle float16 in binary operations
- PR #2360 Fix missing dtype handling in cudf.Series & columnops.as_column
- PR #2364 Fix quantile api and other trivial issues around it
- PR #2361 Fixed issue with `codes` of CategoricalIndex
- PR #2357 Fixed inconsistent type of index created with from_pandas vs direct construction
- PR #2389 Fixed Rolling __getattr__ and __getitem__ for offset based windows
- PR #2402 Fixed bug in valid mask computation in cudf::copy_if (apply_boolean_mask)
- PR #2401 Fix to a scalar datetime(of type Days) issue
- PR #2386 Correctly allocate output valids in groupby
- PR #2411 Fixed failures on binary op on single element string column
- PR #2422 Fix Pandas logical binary operation incompatibilites
- PR #2447 Fix CodeCov posting build statuses temporarily
- PR #2450 Fix erroneous null handling in `cudf.DataFrame`'s `apply_rows`
- PR #2470 Fix issues with empty strings and string categories (Java)
- PR #2471 Fix String Column Validity.
- PR #2481 Fix java validity buffer serialization
- PR #2485 Updated bytes calculation to use size_t to avoid overflow in column concat
- PR #2461 Fix groupby multiple aggregations same column
- PR #2514 Fix cudf::drop_nulls threshold handling in Cython
- PR #2516 Fix utilities include paths and meta.yaml header paths
- PR #2517 Fix device memory leak in to_dlpack tensor deleter
- PR #2431 Fix local build generated file ownerships
- PR #2511 Added import of orc, refactored exception handlers to not squash fatal exceptions
- PR #2527 Fix index and column input handling in dask_cudf read_parquet
- PR #2466 Fix `dataframe.query` returning null rows erroneously
- PR #2548 Orc reader: fix non-deterministic data decoding at chunk boundaries
- PR #2557 fix cudautils import in string.py
- PR #2521 Fix casting datetimes from/to the same resolution
- PR #2545 Fix MultiIndexes with datetime levels
- PR #2560 Remove duplicate `dlpack` definition in conda recipe
- PR #2567 Fix ColumnVector.fromScalar issues while dealing with null scalars
- PR #2565 Orc reader: fix incorrect data decoding of int64 data types
- PR #2577 Fix search benchmark compilation error by adding necessary header
- PR #2604 Fix a bug in copying.pyx:_normalize_types that upcasted int32 to int64


# cuDF 0.8.0 (27 June 2019)

## New Features

- PR #1524 Add GPU-accelerated JSON Lines parser with limited feature set
- PR #1569 Add support for Json objects to the JSON Lines reader
- PR #1622 Add Series.loc
- PR #1654 Add cudf::apply_boolean_mask: faster replacement for gdf_apply_stencil
- PR #1487 cython gather/scatter
- PR #1310 Implemented the slice/split functionality.
- PR #1630 Add Python layer to the GPU-accelerated JSON reader
- PR #1745 Add rounding of numeric columns via Numba
- PR #1772 JSON reader: add support for BytesIO and StringIO input
- PR #1527 Support GDF_BOOL8 in readers and writers
- PR #1819 Logical operators (AND, OR, NOT) for libcudf and cuDF
- PR #1813 ORC Reader: Add support for stripe selection
- PR #1828 JSON Reader: add suport for bool8 columns
- PR #1833 Add column iterator with/without nulls
- PR #1665 Add the point-in-polygon GIS function
- PR #1863 Series and Dataframe methods for all and any
- PR #1908 cudf::copy_range and cudf::fill for copying/assigning an index or range to a constant
- PR #1921 Add additional formats for typecasting to/from strings
- PR #1807 Add Series.dropna()
- PR #1987 Allow user defined functions in the form of ptx code to be passed to binops
- PR #1948 Add operator functions like `Series.add()` to DataFrame and Series
- PR #1954 Add skip test argument to GPU build script
- PR #2018 Add bindings for new groupby C++ API
- PR #1984 Add rolling window operations Series.rolling() and DataFrame.rolling()
- PR #1542 Python method and bindings for to_csv
- PR #1995 Add Java API
- PR #1998 Add google benchmark to cudf
- PR #1845 Add cudf::drop_duplicates, DataFrame.drop_duplicates
- PR #1652 Added `Series.where()` feature
- PR #2074 Java Aggregates, logical ops, and better RMM support
- PR #2140 Add a `cudf::transform` function
- PR #2068 Concatenation of different typed columns

## Improvements

- PR #1538 Replacing LesserRTTI with inequality_comparator
- PR #1703 C++: Added non-aggregating `insert` to `concurrent_unordered_map` with specializations to store pairs with a single atomicCAS when possible.
- PR #1422 C++: Added a RAII wrapper for CUDA streams
- PR #1701 Added `unique` method for stringColumns
- PR #1713 Add documentation for Dask-XGBoost
- PR #1666 CSV Reader: Improve performance for files with large number of columns
- PR #1725 Enable the ability to use a single column groupby as its own index
- PR #1759 Add an example showing simultaneous rolling averages to `apply_grouped` documentation
- PR #1746 C++: Remove unused code: `windowed_ops.cu`, `sorting.cu`, `hash_ops.cu`
- PR #1748 C++: Add `bool` nullability flag to `device_table` row operators
- PR #1764 Improve Numerical column: `mean_var` and `mean`
- PR #1767 Speed up Python unit tests
- PR #1770 Added build.sh script, updated CI scripts and documentation
- PR #1739 ORC Reader: Add more pytest coverage
- PR #1696 Added null support in `Series.replace()`.
- PR #1390 Added some basic utility functions for `gdf_column`'s
- PR #1791 Added general column comparison code for testing
- PR #1795 Add printing of git submodule info to `print_env.sh`
- PR #1796 Removing old sort based group by code and gdf_filter
- PR #1811 Added funtions for copying/allocating `cudf::table`s
- PR #1838 Improve columnops.column_empty so that it returns typed columns instead of a generic Column
- PR #1890 Add utils.get_dummies- a pandas-like wrapper around one_hot-encoding
- PR #1823 CSV Reader: default the column type to string for empty dataframes
- PR #1827 Create bindings for scalar-vector binops, and update one_hot_encoding to use them
- PR #1817 Operators now support different sized dataframes as long as they don't share different sized columns
- PR #1855 Transition replace_nulls to new C++ API and update corresponding Cython/Python code
- PR #1858 Add `std::initializer_list` constructor to `column_wrapper`
- PR #1846 C++ type-erased gdf_equal_columns test util; fix gdf_equal_columns logic error
- PR #1390 Added some basic utility functions for `gdf_column`s
- PR #1391 Tidy up bit-resolution-operation and bitmask class code
- PR #1882 Add iloc functionality to MultiIndex dataframes
- PR #1884 Rolling windows: general enhancements and better coverage for unit tests
- PR #1886 support GDF_STRING_CATEGORY columns in apply_boolean_mask, drop_nulls and other libcudf functions
- PR #1896 Improve performance of groupby with levels specified in dask-cudf
- PR #1915 Improve iloc performance for non-contiguous row selection
- PR #1859 Convert read_json into a C++ API
- PR #1919 Rename libcudf namespace gdf to namespace cudf
- PR #1850 Support left_on and right_on for DataFrame merge operator
- PR #1930 Specialize constructor for `cudf::bool8` to cast argument to `bool`
- PR #1938 Add default constructor for `column_wrapper`
- PR #1930 Specialize constructor for `cudf::bool8` to cast argument to `bool`
- PR #1952 consolidate libcudf public API headers in include/cudf
- PR #1949 Improved selection with boolmask using libcudf `apply_boolean_mask`
- PR #1956 Add support for nulls in `query()`
- PR #1973 Update `std::tuple` to `std::pair` in top-most libcudf APIs and C++ transition guide
- PR #1981 Convert read_csv into a C++ API
- PR #1868 ORC Reader: Support row index for speed up on small/medium datasets
- PR #1964 Added support for list-like types in Series.str.cat
- PR #2005 Use HTML5 details tag in bug report issue template
- PR #2003 Removed few redundant unit-tests from test_string.py::test_string_cat
- PR #1944 Groupby design improvements
- PR #2017 Convert `read_orc()` into a C++ API
- PR #2011 Convert `read_parquet()` into a C++ API
- PR #1756 Add documentation "10 Minutes to cuDF and dask_cuDF"
- PR #2034 Adding support for string columns concatenation using "add" binary operator
- PR #2042 Replace old "10 Minutes" guide with new guide for docs build process
- PR #2036 Make library of common test utils to speed up tests compilation
- PR #2022 Facilitating get_dummies to be a high level api too
- PR #2050 Namespace IO readers and add back free-form `read_xxx` functions
- PR #2104 Add a functional ``sort=`` keyword argument to groupby
- PR #2108 Add `find_and_replace` for StringColumn for replacing single values

## Bug Fixes

- PR #1465 Fix for test_orc.py and test_sparse_df.py test failures
- PR #1583 Fix underlying issue in `as_index()` that was causing `Series.quantile()` to fail
- PR #1680 Add errors= keyword to drop() to fix cudf-dask bug
- PR #1651 Fix `query` function on empty dataframe
- PR #1616 Fix CategoricalColumn to access categories by index instead of iteration
- PR #1660 Fix bug in `loc` when indexing with a column name (a string)
- PR #1683 ORC reader: fix timestamp conversion to UTC
- PR #1613 Improve CategoricalColumn.fillna(-1) performance
- PR #1642 Fix failure of CSV_TEST gdf_csv_test.SkiprowsNrows on multiuser systems
- PR #1709 Fix handling of `datetime64[ms]` in `dataframe.select_dtypes`
- PR #1704 CSV Reader: Add support for the plus sign in number fields
- PR #1687 CSV reader: return an empty dataframe for zero size input
- PR #1757 Concatenating columns with null columns
- PR #1755 Add col_level keyword argument to melt
- PR #1758 Fix df.set_index() when setting index from an empty column
- PR #1749 ORC reader: fix long strings of NULL values resulting in incorrect data
- PR #1742 Parquet Reader: Fix index column name to match PANDAS compat
- PR #1782 Update libcudf doc version
- PR #1783 Update conda dependencies
- PR #1786 Maintain the original series name in series.unique output
- PR #1760 CSV Reader: fix segfault when dtype list only includes columns from usecols list
- PR #1831 build.sh: Assuming python is in PATH instead of using PYTHON env var
- PR #1839 Raise an error instead of segfaulting when transposing a DataFrame with StringColumns
- PR #1840 Retain index correctly during merge left_on right_on
- PR #1825 cuDF: Multiaggregation Groupby Failures
- PR #1789 CSV Reader: Fix missing support for specifying `int8` and `int16` dtypes
- PR #1857 Cython Bindings: Handle `bool` columns while calling `column_view_from_NDArrays`
- PR #1849 Allow DataFrame support methods to pass arguments to the methods
- PR #1847 Fixed #1375 by moving the nvstring check into the wrapper function
- PR #1864 Fixing cudf reduction for POWER platform
- PR #1869 Parquet reader: fix Dask timestamps not matching with Pandas (convert to milliseconds)
- PR #1876 add dtype=bool for `any`, `all` to treat integer column correctly
- PR #1875 CSV reader: take NaN values into account in dtype detection
- PR #1873 Add column dtype checking for the all/any methods
- PR #1902 Bug with string iteration in _apply_basic_agg
- PR #1887 Fix for initialization issue in pq_read_arg,orc_read_arg
- PR #1867 JSON reader: add support for null/empty fields, including the 'null' literal
- PR #1891 Fix bug #1750 in string column comparison
- PR #1909 Support of `to_pandas()` of boolean series with null values
- PR #1923 Use prefix removal when two aggs are called on a SeriesGroupBy
- PR #1914 Zero initialize gdf_column local variables
- PR #1959 Add support for comparing boolean Series to scalar
- PR #1966 Ignore index fix in series append
- PR #1967 Compute index __sizeof__ only once for DataFrame __sizeof__
- PR #1977 Support CUDA installation in default system directories
- PR #1982 Fixes incorrect index name after join operation
- PR #1985 Implement `GDF_PYMOD`, a special modulo that follows python's sign rules
- PR #1991 Parquet reader: fix decoding of NULLs
- PR #1990 Fixes a rendering bug in the `apply_grouped` documentation
- PR #1978 Fix for values being filled in an empty dataframe
- PR #2001 Correctly create MultiColumn from Pandas MultiColumn
- PR #2006 Handle empty dataframe groupby construction for dask
- PR #1965 Parquet Reader: Fix duplicate index column when it's already in `use_cols`
- PR #2033 Add pip to conda environment files to fix warning
- PR #2028 CSV Reader: Fix reading of uncompressed files without a recognized file extension
- PR #2073 Fix an issue when gathering columns with NVCategory and nulls
- PR #2053 cudf::apply_boolean_mask return empty column for empty boolean mask
- PR #2066 exclude `IteratorTest.mean_var_output` test from debug build
- PR #2069 Fix JNI code to use read_csv and read_parquet APIs
- PR #2071 Fix bug with unfound transitive dependencies for GTests in Ubuntu 18.04
- PR #2089 Configure Sphinx to render params correctly
- PR #2091 Fix another bug with unfound transitive dependencies for `cudftestutils` in Ubuntu 18.04
- PR #2115 Just apply `--disable-new-dtags` instead of trying to define all the transitive dependencies
- PR #2106 Fix errors in JitCache tests caused by sharing of device memory between processes
- PR #2120 Fix errors in JitCache tests caused by running multiple threads on the same data
- PR #2102 Fix memory leak in groupby
- PR #2113 fixed typo in to_csv code example


# cudf 0.7.2 (16 May 2019)

## New Features

- PR #1735 Added overload for atomicAdd on int64. Streamlined implementation of custom atomic overloads.
- PR #1741 Add MultiIndex concatenation

## Bug Fixes

- PR #1718 Fix issue with SeriesGroupBy MultiIndex in dask-cudf
- PR #1734 Python: fix performance regression for groupby count() aggregations
- PR #1768 Cython: fix handling read only schema buffers in gpuarrow reader


# cudf 0.7.1 (11 May 2019)

## New Features

- PR #1702 Lazy load MultiIndex to return groupby performance to near optimal.

## Bug Fixes

- PR #1708 Fix handling of `datetime64[ms]` in `dataframe.select_dtypes`


# cuDF 0.7.0 (10 May 2019)

## New Features

- PR #982 Implement gdf_group_by_without_aggregations and gdf_unique_indices functions
- PR #1142 Add `GDF_BOOL` column type
- PR #1194 Implement overloads for CUDA atomic operations
- PR #1292 Implemented Bitwise binary ops AND, OR, XOR (&, |, ^)
- PR #1235 Add GPU-accelerated Parquet Reader
- PR #1335 Added local_dict arg in `DataFrame.query()`.
- PR #1282 Add Series and DataFrame.describe()
- PR #1356 Rolling windows
- PR #1381 Add DataFrame._get_numeric_data
- PR #1388 Add CODEOWNERS file to auto-request reviews based on where changes are made
- PR #1396 Add DataFrame.drop method
- PR #1413 Add DataFrame.melt method
- PR #1412 Add DataFrame.pop()
- PR #1419 Initial CSV writer function
- PR #1441 Add Series level cumulative ops (cumsum, cummin, cummax, cumprod)
- PR #1420 Add script to build and test on a local gpuCI image
- PR #1440 Add DatetimeColumn.min(), DatetimeColumn.max()
- PR #1455 Add Series.Shift via Numba kernel
- PR #1441 Add Series level cumulative ops (cumsum, cummin, cummax, cumprod)
- PR #1461 Add Python coverage test to gpu build
- PR #1445 Parquet Reader: Add selective reading of rows and row group
- PR #1532 Parquet Reader: Add support for INT96 timestamps
- PR #1516 Add Series and DataFrame.ndim
- PR #1556 Add libcudf C++ transition guide
- PR #1466 Add GPU-accelerated ORC Reader
- PR #1565 Add build script for nightly doc builds
- PR #1508 Add Series isna, isnull, and notna
- PR #1456 Add Series.diff() via Numba kernel
- PR #1588 Add Index `astype` typecasting
- PR #1301 MultiIndex support
- PR #1599 Level keyword supported in groupby
- PR #929 Add support operations to dataframe
- PR #1609 Groupby accept list of Series
- PR #1658 Support `group_keys=True` keyword in groupby method

## Improvements

- PR #1531 Refactor closures as private functions in gpuarrow
- PR #1404 Parquet reader page data decoding speedup
- PR #1076 Use `type_dispatcher` in join, quantiles, filter, segmented sort, radix sort and hash_groupby
- PR #1202 Simplify README.md
- PR #1149 CSV Reader: Change convertStrToValue() functions to `__device__` only
- PR #1238 Improve performance of the CUDA trie used in the CSV reader
- PR #1245 Use file cache for JIT kernels
- PR #1278 Update CONTRIBUTING for new conda environment yml naming conventions
- PR #1163 Refactored UnaryOps. Reduced API to two functions: `gdf_unary_math` and `gdf_cast`. Added `abs`, `-`, and `~` ops. Changed bindings to Cython
- PR #1284 Update docs version
- PR #1287 add exclude argument to cudf.select_dtype function
- PR #1286 Refactor some of the CSV Reader kernels into generic utility functions
- PR #1291 fillna in `Series.to_gpu_array()` and `Series.to_array()` can accept the scalar too now.
- PR #1005 generic `reduction` and `scan` support
- PR #1349 Replace modernGPU sort join with thrust.
- PR #1363 Add a dataframe.mean(...) that raises NotImplementedError to satisfy `dask.dataframe.utils.is_dataframe_like`
- PR #1319 CSV Reader: Use column wrapper for gdf_column output alloc/dealloc
- PR #1376 Change series quantile default to linear
- PR #1399 Replace CFFI bindings for NVTX functions with Cython bindings
- PR #1389 Refactored `set_null_count()`
- PR #1386 Added macros `GDF_TRY()`, `CUDF_TRY()` and `ASSERT_CUDF_SUCCEEDED()`
- PR #1435 Rework CMake and conda recipes to depend on installed libraries
- PR #1391 Tidy up bit-resolution-operation and bitmask class code
- PR #1439 Add cmake variable to enable compiling CUDA code with -lineinfo
- PR #1462 Add ability to read parquet files from arrow::io::RandomAccessFile
- PR #1453 Convert CSV Reader CFFI to Cython
- PR #1479 Convert Parquet Reader CFFI to Cython
- PR #1397 Add a utility function for producing an overflow-safe kernel launch grid configuration
- PR #1382 Add GPU parsing of nested brackets to cuIO parsing utilities
- PR #1481 Add cudf::table constructor to allocate a set of `gdf_column`s
- PR #1484 Convert GroupBy CFFI to Cython
- PR #1463 Allow and default melt keyword argument var_name to be None
- PR #1486 Parquet Reader: Use device_buffer rather than device_ptr
- PR #1525 Add cudatoolkit conda dependency
- PR #1520 Renamed `src/dataframe` to `src/table` and moved `table.hpp`. Made `types.hpp` to be type declarations only.
- PR #1492 Convert transpose CFFI to Cython
- PR #1495 Convert binary and unary ops CFFI to Cython
- PR #1503 Convert sorting and hashing ops CFFI to Cython
- PR #1522 Use latest release version in update-version CI script
- PR #1533 Remove stale join CFFI, fix memory leaks in join Cython
- PR #1521 Added `row_bitmask` to compute bitmask for rows of a table. Merged `valids_ops.cu` and `bitmask_ops.cu`
- PR #1553 Overload `hash_row` to avoid using intial hash values. Updated `gdf_hash` to select between overloads
- PR #1585 Updated `cudf::table` to maintain own copy of wrapped `gdf_column*`s
- PR #1559 Add `except +` to all Cython function definitions to catch C++ exceptions properly
- PR #1617 `has_nulls` and `column_dtypes` for `cudf::table`
- PR #1590 Remove CFFI from the build / install process entirely
- PR #1536 Convert gpuarrow CFFI to Cython
- PR #1655 Add `Column._pointer` as a way to access underlying `gdf_column*` of a `Column`
- PR #1655 Update readme conda install instructions for cudf version 0.6 and 0.7


## Bug Fixes

- PR #1233 Fix dtypes issue while adding the column to `str` dataframe.
- PR #1254 CSV Reader: fix data type detection for floating-point numbers in scientific notation
- PR #1289 Fix looping over each value instead of each category in concatenation
- PR #1293 Fix Inaccurate error message in join.pyx
- PR #1308 Add atomicCAS overload for `int8_t`, `int16_t`
- PR #1317 Fix catch polymorphic exception by reference in ipc.cu
- PR #1325 Fix dtype of null bitmasks to int8
- PR #1326 Update build documentation to use -DCMAKE_CXX11_ABI=ON
- PR #1334 Add "na_position" argument to CategoricalColumn sort_by_values
- PR #1321 Fix out of bounds warning when checking Bzip2 header
- PR #1359 Add atomicAnd/Or/Xor for integers
- PR #1354 Fix `fillna()` behaviour when replacing values with different dtypes
- PR #1347 Fixed core dump issue while passing dict_dtypes without column names in `cudf.read_csv()`
- PR #1379 Fixed build failure caused due to error: 'col_dtype' may be used uninitialized
- PR #1392 Update cudf Dockerfile and package_versions.sh
- PR #1385 Added INT8 type to `_schema_to_dtype` for use in GpuArrowReader
- PR #1393 Fixed a bug in `gdf_count_nonzero_mask()` for the case of 0 bits to count
- PR #1395 Update CONTRIBUTING to use the environment variable CUDF_HOME
- PR #1416 Fix bug at gdf_quantile_exact and gdf_quantile_appox
- PR #1421 Fix remove creation of series multiple times during `add_column()`
- PR #1405 CSV Reader: Fix memory leaks on read_csv() failure
- PR #1328 Fix CategoricalColumn to_arrow() null mask
- PR #1433 Fix NVStrings/categories includes
- PR #1432 Update NVStrings to 0.7.* to coincide with 0.7 development
- PR #1483 Modify CSV reader to avoid cropping blank quoted characters in non-string fields
- PR #1446 Merge 1275 hotfix from master into branch-0.7
- PR #1447 Fix legacy groupby apply docstring
- PR #1451 Fix hash join estimated result size is not correct
- PR #1454 Fix local build script improperly change directory permissions
- PR #1490 Require Dask 1.1.0+ for `is_dataframe_like` test or skip otherwise.
- PR #1491 Use more specific directories & groups in CODEOWNERS
- PR #1497 Fix Thrust issue on CentOS caused by missing default constructor of host_vector elements
- PR #1498 Add missing include guard to device_atomics.cuh and separated DEVICE_ATOMICS_TEST
- PR #1506 Fix csv-write call to updated NVStrings method
- PR #1510 Added nvstrings `fillna()` function
- PR #1507 Parquet Reader: Default string data to GDF_STRING
- PR #1535 Fix doc issue to ensure correct labelling of cudf.series
- PR #1537 Fix `undefined reference` link error in HashPartitionTest
- PR #1548 Fix ci/local/build.sh README from using an incorrect image example
- PR #1551 CSV Reader: Fix integer column name indexing
- PR #1586 Fix broken `scalar_wrapper::operator==`
- PR #1591 ORC/Parquet Reader: Fix missing import for FileNotFoundError exception
- PR #1573 Parquet Reader: Fix crash due to clash with ORC reader datasource
- PR #1607 Revert change of `column.to_dense_buffer` always return by copy for performance concerns
- PR #1618 ORC reader: fix assert & data output when nrows/skiprows isn't aligned to stripe boundaries
- PR #1631 Fix failure of TYPES_TEST on some gcc-7 based systems.
- PR #1641 CSV Reader: Fix skip_blank_lines behavior with Windows line terminators (\r\n)
- PR #1648 ORC reader: fix non-deterministic output when skiprows is non-zero
- PR #1676 Fix groupby `as_index` behaviour with `MultiIndex`
- PR #1659 Fix bug caused by empty groupbys and multiindex slicing throwing exceptions
- PR #1656 Correct Groupby failure in dask when un-aggregable columns are left in dataframe.
- PR #1689 Fix groupby performance regression
- PR #1694 Add Cython as a runtime dependency since it's required in `setup.py`


# cuDF 0.6.1 (25 Mar 2019)

## Bug Fixes

- PR #1275 Fix CentOS exception in DataFrame.hash_partition from using value "returned" by a void function


# cuDF 0.6.0 (22 Mar 2019)

## New Features

- PR #760 Raise `FileNotFoundError` instead of `GDF_FILE_ERROR` in `read_csv` if the file does not exist
- PR #539 Add Python bindings for replace function
- PR #823 Add Doxygen configuration to enable building HTML documentation for libcudf C/C++ API
- PR #807 CSV Reader: Add byte_range parameter to specify the range in the input file to be read
- PR #857 Add Tail method for Series/DataFrame and update Head method to use iloc
- PR #858 Add series feature hashing support
- PR #871 CSV Reader: Add support for NA values, including user specified strings
- PR #893 Adds PyArrow based parquet readers / writers to Python, fix category dtype handling, fix arrow ingest buffer size issues
- PR #867 CSV Reader: Add support for ignoring blank lines and comment lines
- PR #887 Add Series digitize method
- PR #895 Add Series groupby
- PR #898 Add DataFrame.groupby(level=0) support
- PR #920 Add feather, JSON, HDF5 readers / writers from PyArrow / Pandas
- PR #888 CSV Reader: Add prefix parameter for column names, used when parsing without a header
- PR #913 Add DLPack support: convert between cuDF DataFrame and DLTensor
- PR #939 Add ORC reader from PyArrow
- PR #918 Add Series.groupby(level=0) support
- PR #906 Add binary and comparison ops to DataFrame
- PR #958 Support unary and binary ops on indexes
- PR #964 Add `rename` method to `DataFrame`, `Series`, and `Index`
- PR #985 Add `Series.to_frame` method
- PR #985 Add `drop=` keyword to reset_index method
- PR #994 Remove references to pygdf
- PR #990 Add external series groupby support
- PR #988 Add top-level merge function to cuDF
- PR #992 Add comparison binaryops to DateTime columns
- PR #996 Replace relative path imports with absolute paths in tests
- PR #995 CSV Reader: Add index_col parameter to specify the column name or index to be used as row labels
- PR #1004 Add `from_gpu_matrix` method to DataFrame
- PR #997 Add property index setter
- PR #1007 Replace relative path imports with absolute paths in cudf
- PR #1013 select columns with df.columns
- PR #1016 Rename Series.unique_count() to nunique() to match pandas API
- PR #947 Prefixsum to handle nulls and float types
- PR #1029 Remove rest of relative path imports
- PR #1021 Add filtered selection with assignment for Dataframes
- PR #872 Adding NVCategory support to cudf apis
- PR #1052 Add left/right_index and left/right_on keywords to merge
- PR #1091 Add `indicator=` and `suffixes=` keywords to merge
- PR #1107 Add unsupported keywords to Series.fillna
- PR #1032 Add string support to cuDF python
- PR #1136 Removed `gdf_concat`
- PR #1153 Added function for getting the padded allocation size for valid bitmask
- PR #1148 Add cudf.sqrt for dataframes and Series
- PR #1159 Add Python bindings for libcudf dlpack functions
- PR #1155 Add __array_ufunc__ for DataFrame and Series for sqrt
- PR #1168 to_frame for series accepts a name argument


## Improvements

- PR #1218 Add dask-cudf page to API docs
- PR #892 Add support for heterogeneous types in binary ops with JIT
- PR #730 Improve performance of `gdf_table` constructor
- PR #561 Add Doxygen style comments to Join CUDA functions
- PR #813 unified libcudf API functions by replacing gpu_ with gdf_
- PR #822 Add support for `__cuda_array_interface__` for ingest
- PR #756 Consolidate common helper functions from unordered map and multimap
- PR #753 Improve performance of groupby sum and average, especially for cases with few groups.
- PR #836 Add ingest support for arrow chunked arrays in Column, Series, DataFrame creation
- PR #763 Format doxygen comments for csv_read_arg struct
- PR #532 CSV Reader: Use type dispatcher instead of switch block
- PR #694 Unit test utilities improvements
- PR #878 Add better indexing to Groupby
- PR #554 Add `empty` method and `is_monotonic` attribute to `Index`
- PR #1040 Fixed up Doxygen comment tags
- PR #909 CSV Reader: Avoid host->device->host copy for header row data
- PR #916 Improved unit testing and error checking for `gdf_column_concat`
- PR #941 Replace `numpy` call in `Series.hash_encode` with `numba`
- PR #942 Added increment/decrement operators for wrapper types
- PR #943 Updated `count_nonzero_mask` to return `num_rows` when the mask is null
- PR #952 Added trait to map C++ type to `gdf_dtype`
- PR #966 Updated RMM submodule.
- PR #998 Add IO reader/writer modules to API docs, fix for missing cudf.Series docs
- PR #1017 concatenate along columns for Series and DataFrames
- PR #1002 Support indexing a dataframe with another boolean dataframe
- PR #1018 Better concatenation for Series and Dataframes
- PR #1036 Use Numpydoc style docstrings
- PR #1047 Adding gdf_dtype_extra_info to gdf_column_view_augmented
- PR #1054 Added default ctor to SerialTrieNode to overcome Thrust issue in CentOS7 + CUDA10
- PR #1024 CSV Reader: Add support for hexadecimal integers in integral-type columns
- PR #1033 Update `fillna()` to use libcudf function `gdf_replace_nulls`
- PR #1066 Added inplace assignment for columns and select_dtypes for dataframes
- PR #1026 CSV Reader: Change the meaning and type of the quoting parameter to match Pandas
- PR #1100 Adds `CUDF_EXPECTS` error-checking macro
- PR #1092 Fix select_dtype docstring
- PR #1111 Added cudf::table
- PR #1108 Sorting for datetime columns
- PR #1120 Return a `Series` (not a `Column`) from `Series.cat.set_categories()`
- PR #1128 CSV Reader: The last data row does not need to be line terminated
- PR #1183 Bump Arrow version to 0.12.1
- PR #1208 Default to CXX11_ABI=ON
- PR #1252 Fix NVStrings dependencies for cuda 9.2 and 10.0
- PR #2037 Optimize the existing `gather` and `scatter` routines in `libcudf`

## Bug Fixes

- PR #821 Fix flake8 issues revealed by flake8 update
- PR #808 Resolved renamed `d_columns_valids` variable name
- PR #820 CSV Reader: fix the issue where reader adds additional rows when file uses \r\n as a line terminator
- PR #780 CSV Reader: Fix scientific notation parsing and null values for empty quotes
- PR #815 CSV Reader: Fix data parsing when tabs are present in the input CSV file
- PR #850 Fix bug where left joins where the left df has 0 rows causes a crash
- PR #861 Fix memory leak by preserving the boolean mask index
- PR #875 Handle unnamed indexes in to/from arrow functions
- PR #877 Fix ingest of 1 row arrow tables in from arrow function
- PR #876 Added missing `<type_traits>` include
- PR #889 Deleted test_rmm.py which has now moved to RMM repo
- PR #866 Merge v0.5.1 numpy ABI hotfix into 0.6
- PR #917 value_counts return int type on empty columns
- PR #611 Renamed `gdf_reduce_optimal_output_size()` -> `gdf_reduction_get_intermediate_output_size()`
- PR #923 fix index for negative slicing for cudf dataframe and series
- PR #927 CSV Reader: Fix category GDF_CATEGORY hashes not being computed properly
- PR #921 CSV Reader: Fix parsing errors with delim_whitespace, quotations in the header row, unnamed columns
- PR #933 Fix handling objects of all nulls in series creation
- PR #940 CSV Reader: Fix an issue where the last data row is missing when using byte_range
- PR #945 CSV Reader: Fix incorrect datetime64 when milliseconds or space separator are used
- PR #959 Groupby: Problem with column name lookup
- PR #950 Converting dataframe/recarry with non-contiguous arrays
- PR #963 CSV Reader: Fix another issue with missing data rows when using byte_range
- PR #999 Fix 0 sized kernel launches and empty sort_index exception
- PR #993 Fix dtype in selecting 0 rows from objects
- PR #1009 Fix performance regression in `to_pandas` method on DataFrame
- PR #1008 Remove custom dask communication approach
- PR #1001 CSV Reader: Fix a memory access error when reading a large (>2GB) file with date columns
- PR #1019 Binary Ops: Fix error when one input column has null mask but other doesn't
- PR #1014 CSV Reader: Fix false positives in bool value detection
- PR #1034 CSV Reader: Fix parsing floating point precision and leading zero exponents
- PR #1044 CSV Reader: Fix a segfault when byte range aligns with a page
- PR #1058 Added support for `DataFrame.loc[scalar]`
- PR #1060 Fix column creation with all valid nan values
- PR #1073 CSV Reader: Fix an issue where a column name includes the return character
- PR #1090 Updating Doxygen Comments
- PR #1080 Fix dtypes returned from loc / iloc because of lists
- PR #1102 CSV Reader: Minor fixes and memory usage improvements
- PR #1174: Fix release script typo
- PR #1137 Add prebuild script for CI
- PR #1118 Enhanced the `DataFrame.from_records()` feature
- PR #1129 Fix join performance with index parameter from using numpy array
- PR #1145 Issue with .agg call on multi-column dataframes
- PR #908 Some testing code cleanup
- PR #1167 Fix issue with null_count not being set after inplace fillna()
- PR #1184 Fix iloc performance regression
- PR #1185 Support left_on/right_on and also on=str in merge
- PR #1200 Fix allocating bitmasks with numba instead of rmm in allocate_mask function
- PR #1213 Fix bug with csv reader requesting subset of columns using wrong datatype
- PR #1223 gpuCI: Fix label on rapidsai channel on gpu build scripts
- PR #1242 Add explicit Thrust exec policy to fix NVCATEGORY_TEST segfault on some platforms
- PR #1246 Fix categorical tests that failed due to bad implicit type conversion
- PR #1255 Fix overwriting conda package main label uploads
- PR #1259 Add dlpack includes to pip build


# cuDF 0.5.1 (05 Feb 2019)

## Bug Fixes

- PR #842 Avoid using numpy via cimport to prevent ABI issues in Cython compilation


# cuDF 0.5.0 (28 Jan 2019)

## New Features

- PR #722 Add bzip2 decompression support to `read_csv()`
- PR #693 add ZLIB-based GZIP/ZIP support to `read_csv_strings()`
- PR #411 added null support to gdf_order_by (new API) and cudf_table::sort
- PR #525 Added GitHub Issue templates for bugs, documentation, new features, and questions
- PR #501 CSV Reader: Add support for user-specified decimal point and thousands separator to read_csv_strings()
- PR #455 CSV Reader: Add support for user-specified decimal point and thousands separator to read_csv()
- PR #439 add `DataFrame.drop` method similar to pandas
- PR #356 add `DataFrame.transpose` method and `DataFrame.T` property similar to pandas
- PR #505 CSV Reader: Add support for user-specified boolean values
- PR #350 Implemented Series replace function
- PR #490 Added print_env.sh script to gather relevant environment details when reporting cuDF issues
- PR #474 add ZLIB-based GZIP/ZIP support to `read_csv()`
- PR #547 Added melt similar to `pandas.melt()`
- PR #491 Add CI test script to check for updates to CHANGELOG.md in PRs
- PR #550 Add CI test script to check for style issues in PRs
- PR #558 Add CI scripts for cpu-based conda and gpu-based test builds
- PR #524 Add Boolean Indexing
- PR #564 Update python `sort_values` method to use updated libcudf `gdf_order_by` API
- PR #509 CSV Reader: Input CSV file can now be passed in as a text or a binary buffer
- PR #607 Add `__iter__` and iteritems to DataFrame class
- PR #643 added a new api gdf_replace_nulls that allows a user to replace nulls in a column

## Improvements

- PR #426 Removed sort-based groupby and refactored existing groupby APIs. Also improves C++/CUDA compile time.
- PR #461 Add `CUDF_HOME` variable in README.md to replace relative pathing.
- PR #472 RMM: Created centralized rmm::device_vector alias and rmm::exec_policy
- PR #500 Improved the concurrent hash map class to support partitioned (multi-pass) hash table building.
- PR #454 Improve CSV reader docs and examples
- PR #465 Added templated C++ API for RMM to avoid explicit cast to `void**`
- PR #513 `.gitignore` tweaks
- PR #521 Add `assert_eq` function for testing
- PR #502 Simplify Dockerfile for local dev, eliminate old conda/pip envs
- PR #549 Adds `-rdynamic` compiler flag to nvcc for Debug builds
- PR #472 RMM: Created centralized rmm::device_vector alias and rmm::exec_policy
- PR #577 Added external C++ API for scatter/gather functions
- PR #500 Improved the concurrent hash map class to support partitioned (multi-pass) hash table building
- PR #583 Updated `gdf_size_type` to `int`
- PR #500 Improved the concurrent hash map class to support partitioned (multi-pass) hash table building
- PR #617 Added .dockerignore file. Prevents adding stale cmake cache files to the docker container
- PR #658 Reduced `JOIN_TEST` time by isolating overflow test of hash table size computation
- PR #664 Added Debuging instructions to README
- PR #651 Remove noqa marks in `__init__.py` files
- PR #671 CSV Reader: uncompressed buffer input can be parsed without explicitly specifying compression as None
- PR #684 Make RMM a submodule
- PR #718 Ensure sum, product, min, max methods pandas compatibility on empty datasets
- PR #720 Refactored Index classes to make them more Pandas-like, added CategoricalIndex
- PR #749 Improve to_arrow and from_arrow Pandas compatibility
- PR #766 Remove TravisCI references, remove unused variables from CMake, fix ARROW_VERSION in Cmake
- PR #773 Add build-args back to Dockerfile and handle dependencies based on environment yml file
- PR #781 Move thirdparty submodules to root and symlink in /cpp
- PR #843 Fix broken cudf/python API examples, add new methods to the API index

## Bug Fixes

- PR #569 CSV Reader: Fix days being off-by-one when parsing some dates
- PR #531 CSV Reader: Fix incorrect parsing of quoted numbers
- PR #465 Added templated C++ API for RMM to avoid explicit cast to `void**`
- PR #473 Added missing <random> include
- PR #478 CSV Reader: Add api support for auto column detection, header, mangle_dupe_cols, usecols
- PR #495 Updated README to correct where cffi pytest should be executed
- PR #501 Fix the intermittent segfault caused by the `thousands` and `compression` parameters in the csv reader
- PR #502 Simplify Dockerfile for local dev, eliminate old conda/pip envs
- PR #512 fix bug for `on` parameter in `DataFrame.merge` to allow for None or single column name
- PR #511 Updated python/cudf/bindings/join.pyx to fix cudf merge printing out dtypes
- PR #513 `.gitignore` tweaks
- PR #521 Add `assert_eq` function for testing
- PR #537 Fix CMAKE_CUDA_STANDARD_REQURIED typo in CMakeLists.txt
- PR #447 Fix silent failure in initializing DataFrame from generator
- PR #545 Temporarily disable csv reader thousands test to prevent segfault (test re-enabled in PR #501)
- PR #559 Fix Assertion error while using `applymap` to change the output dtype
- PR #575 Update `print_env.sh` script to better handle missing commands
- PR #612 Prevent an exception from occuring with true division on integer series.
- PR #630 Fix deprecation warning for `pd.core.common.is_categorical_dtype`
- PR #622 Fix Series.append() behaviour when appending values with different numeric dtype
- PR #603 Fix error while creating an empty column using None.
- PR #673 Fix array of strings not being caught in from_pandas
- PR #644 Fix return type and column support of dataframe.quantile()
- PR #634 Fix create `DataFrame.from_pandas()` with numeric column names
- PR #654 Add resolution check for GDF_TIMESTAMP in Join
- PR #648 Enforce one-to-one copy required when using `numba>=0.42.0`
- PR #645 Fix cmake build type handling not setting debug options when CMAKE_BUILD_TYPE=="Debug"
- PR #669 Fix GIL deadlock when launching multiple python threads that make Cython calls
- PR #665 Reworked the hash map to add a way to report the destination partition for a key
- PR #670 CMAKE: Fix env include path taking precedence over libcudf source headers
- PR #674 Check for gdf supported column types
- PR #677 Fix 'gdf_csv_test_Dates' gtest failure due to missing nrows parameter
- PR #604 Fix the parsing errors while reading a csv file using `sep` instead of `delimiter`.
- PR #686 Fix converting nulls to NaT values when converting Series to Pandas/Numpy
- PR #689 CSV Reader: Fix behavior with skiprows+header to match pandas implementation
- PR #691 Fixes Join on empty input DFs
- PR #706 CSV Reader: Fix broken dtype inference when whitespace is in data
- PR #717 CSV reader: fix behavior when parsing a csv file with no data rows
- PR #724 CSV Reader: fix build issue due to parameter type mismatch in a std::max call
- PR #734 Prevents reading undefined memory in gpu_expand_mask_bits numba kernel
- PR #747 CSV Reader: fix an issue where CUDA allocations fail with some large input files
- PR #750 Fix race condition for handling NVStrings in CMake
- PR #719 Fix merge column ordering
- PR #770 Fix issue where RMM submodule pointed to wrong branch and pin other to correct branches
- PR #778 Fix hard coded ABI off setting
- PR #784 Update RMM submodule commit-ish and pip paths
- PR #794 Update `rmm::exec_policy` usage to fix segmentation faults when used as temprory allocator.
- PR #800 Point git submodules to branches of forks instead of exact commits


# cuDF 0.4.0 (05 Dec 2018)

## New Features

- PR #398 add pandas-compatible `DataFrame.shape()` and `Series.shape()`
- PR #394 New documentation feature "10 Minutes to cuDF"
- PR #361 CSV Reader: Add support for strings with delimiters

## Improvements

 - PR #436 Improvements for type_dispatcher and wrapper structs
 - PR #429 Add CHANGELOG.md (this file)
 - PR #266 use faster CUDA-accelerated DataFrame column/Series concatenation.
 - PR #379 new C++ `type_dispatcher` reduces code complexity in supporting many data types.
 - PR #349 Improve performance for creating columns from memoryview objects
 - PR #445 Update reductions to use type_dispatcher. Adds integer types support to sum_of_squares.
 - PR #448 Improve installation instructions in README.md
 - PR #456 Change default CMake build to Release, and added option for disabling compilation of tests

## Bug Fixes

 - PR #444 Fix csv_test CUDA too many resources requested fail.
 - PR #396 added missing output buffer in validity tests for groupbys.
 - PR #408 Dockerfile updates for source reorganization
 - PR #437 Add cffi to Dockerfile conda env, fixes "cannot import name 'librmm'"
 - PR #417 Fix `map_test` failure with CUDA 10
 - PR #414 Fix CMake installation include file paths
 - PR #418 Properly cast string dtypes to programmatic dtypes when instantiating columns
 - PR #427 Fix and tests for Concatenation illegal memory access with nulls


# cuDF 0.3.0 (23 Nov 2018)

## New Features

 - PR #336 CSV Reader string support

## Improvements

 - PR #354 source code refactored for better organization. CMake build system overhaul. Beginning of transition to Cython bindings.
 - PR #290 Add support for typecasting to/from datetime dtype
 - PR #323 Add handling pyarrow boolean arrays in input/out, add tests
 - PR #325 GDF_VALIDITY_UNSUPPORTED now returned for algorithms that don't support non-empty valid bitmasks
 - PR #381 Faster InputTooLarge Join test completes in ms rather than minutes.
 - PR #373 .gitignore improvements
 - PR #367 Doc cleanup & examples for DataFrame methods
 - PR #333 Add Rapids Memory Manager documentation
 - PR #321 Rapids Memory Manager adds file/line location logging and convenience macros
 - PR #334 Implement DataFrame `__copy__` and `__deepcopy__`
 - PR #271 Add NVTX ranges to pygdf
 - PR #311 Document system requirements for conda install

## Bug Fixes

 - PR #337 Retain index on `scale()` function
 - PR #344 Fix test failure due to PyArrow 0.11 Boolean handling
 - PR #364 Remove noexcept from managed_allocator;  CMakeLists fix for NVstrings
 - PR #357 Fix bug that made all series be considered booleans for indexing
 - PR #351 replace conda env configuration for developers
 - PRs #346 #360 Fix CSV reading of negative numbers
 - PR #342 Fix CMake to use conda-installed nvstrings
 - PR #341 Preserve categorical dtype after groupby aggregations
 - PR #315 ReadTheDocs build update to fix missing libcuda.so
 - PR #320 FIX out-of-bounds access error in reductions.cu
 - PR #319 Fix out-of-bounds memory access in libcudf count_valid_bits
 - PR #303 Fix printing empty dataframe


# cuDF 0.2.0 and cuDF 0.1.0

These were initial releases of cuDF based on previously separate pyGDF and libGDF libraries.<|MERGE_RESOLUTION|>--- conflicted
+++ resolved
@@ -13,11 +13,8 @@
 ## Bug Fixes
 
 - PR #2584 ORC Reader: fix parsing of `DECIMAL` index positions
-<<<<<<< HEAD
 - PR #2601 Fixes nlargest(1) issue in Series and Dataframe
-=======
 - PR #2610 Fix a bug in index serialization (properly pass DeviceNDArray)
->>>>>>> bc9406f0
 
 
 # cuDF 0.9.0 (Date TBD)
