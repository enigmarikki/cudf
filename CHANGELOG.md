# cuDF 0.9.0 (Date TBD)

## New Features

- PR #2111 IO Readers: Support memory buffer, file-like object, and URL inputs
- PR #2012 Add `reindex()` to DataFrame and Series
- PR #2098 Align DataFrame and Series indices before executing binary ops
- PR #2160 Merge `dask-cudf` codebase into `cudf` repo
- PR #2149 CSV Reader: Add `hex` dtype for explicit hexadecimal parsing
- PR #2158 CSV Reader: Support single, non-list/dict argument for `dtype`
- PR #2177 CSV Reader: Add `parse_dates` parameter for explicit date inference
- PR #2171 Add CodeCov integration, fix doc version, make --skip-tests work when invoking with source
- PR #2215 `type_dispatcher` benchmark
- PR #2179 Added Java quantiles
- PR #2157 Add __array_function__ to DataFrame and Series
- PR #2212 Java support for ORC reader
- PR #2304 gdf_group_by_without_aggregations returns gdf_column
- PR #2105 Add google benchmark for hash-based join
- PR #2293 Improve `compute_join_output_size` performance
- PR #2316 Unique, nunique, and value_counts for datetime columns
- PR #2337 Add Java support for slicing a ColumnVector
- PR #2049 Implemented merge functionality
- PR #2356 Java column vector standard deviation support

## Improvements

- PR #2103 Move old `column` and `bitmask` files into `legacy/` directory
- PR #2109 added name to Python column classes
- PR #1947 Cleanup serialization code
- PR #2125 More aggregate in java API
- PR #2127 Add in java Scalar tests
- PR #2088 Refactor of Python groupby code
- PR #2130 Java serialization and deserialization of tables.
- PR #2131 Chunk rows logic added to csv_writer
- PR #2129 Add functions in the Java API to support nullable column filtering
- PR #2165 made changes to get_dummies api for it to be available in MethodCache
- PR #2184 handle remote orc files for dask-cudf
- PR #2186 Add `getitem` and `getattr` style access to Rolling objects
- PR #2168 Use cudf.Column for CategoricalColumn's categories instead of a tuple
- PR #2193 Added more docuemtnation to `type_dispatcher` for specializing dispatched functors
- PR #2197 CSV Writer: Expose `chunksize` as a parameter for `to_csv`
- PR #2199 Better java support for appending strings
- PR #2176 Added column dtype support for datetime, int8, int16 to csv_writer
- PR #2209 Matching `get_dummies` & `select_dtypes` behavior to pandas
- PR #2217 Updated Java bindings to use the new groupby API
- PR #2214 DOC: Update doc instructions to build/install `cudf` and `dask-cudf`
- PR #1993 Add iterator driven reduction for mean, var, std
- PR #2220 Update Java bindings for reduction rename
- PR #2224 implement isna, isnull, notna as dataframe functions
- PR #2232 Move CodeCov upload from build script to Jenkins
- PR #2236 Implement drop_duplicates for Series
- PR #2225 refactor to use libcudf for gathering columns in dataframes
- PR #2300 Create separate dask codeowners for dask-cudf codebase
- PR #2309 Java readers: remove redundant copy of result pointers
- PR #2307 Add `black` and `isort` to style checker script
- PR #2345 Restore removal of old groupby implementation
- PR #2329 using libcudf cudf::copy for column deep copy
- PR #2344 Add docs on how code formatting works for contributors
- PR #2353 Bump Arrow and Dask versions
- PR #2377 Replace `standard_python_slice` with just `slice.indices()`
<<<<<<< HEAD
- PR #2373 cudf.DataFrame enchancements & Series.values support
=======
- PR #2318 Improve loc performance for non-contiguous row selections
>>>>>>> 04d589ae
- PR #2392 Remove dlpack submodule; make cuDF's Cython API externally accessible
- PR #2406 Moved all existing `table` related files to a `legacy/` directory


## Bug Fixes

- PR #2086 Fixed quantile api behavior mismatch in series & dataframe
- PR #2128 Add offset param to host buffer readers in java API.
- PR #2145 Work around binops validity checks for java
- PR #2146 Work around unary_math validity checks for java
- PR #2151 Fixes bug in cudf::copy_range where null_count was invalid
- PR #2139 matching to pandas describe behavior & fixing nan values issue
- PR #2161 Implicitly convert unsigned to signed integer types in binops
- PR #2154 CSV Reader: Fix bools misdetected as strings dtype
- PR #2178 Fix bug in rolling bindings where a view of an ephemeral column was being taken
- PR #2180 Fix issue with isort reordering `importorskip` below imports depending on them
- PR #2187 fix to honor dtype when numpy arrays are passed to columnops.as_column
- PR #2190 Fix issue in astype conversion of string column to 'str'
- PR #2208 Fix issue with calling `head()` on one row dataframe
- PR #2229 Propagate exceptions from Cython cdef functions
- PR #2234 Fix issue with local build script not properly building
- PR #2223 Fix CUDA invalid configuration errors reported after loading small compressed ORC files
- PR #2162 Setting is_unique and is_monotonic-related attributes
- PR #2244 Fix ORC RLEv2 delta mode decoding with nonzero residual delta width
- PR #2297 Work around `var/std` unsupported only at debug build
- PR #2302 Fixed java serialization corner case
- PR #2311 Fix copy behaviour for GenericIndex
- PR #2349 Fix issues with String filter in java API
- PR #2323 Fix groupby on categoricals
- PR #2328 Ensure order is preserved in CategoricalAccessor._set_categories
- PR #2202 Fix issue with unary ops mishandling empty input
- PR #2326 Fix for bug in DLPack when reading multiple columns
- PR #2324 Fix cudf Docker build
- PR #2325 Fix ORC RLEv2 patched base mode decoding with nonzero patch width
- PR #2235 Fix get_dummies to be compatible with dask
- PR #2332 Zero initialize gdf_dtype_extra_info
- PR #2355 Handle float16 in binary operations
- PR #2360 Fix missing dtype handling in cudf.Series & columnops.as_column
- PR #2364 Fix quantile api and other trivial issues around it
- PR #2361 Fixed issue with `codes` of CategoricalIndex
- PR #2357 Fixed inconsistent type of index created with from_pandas vs direct construction
- PR #2389 Fixed Rolling __getattr__ and __getitem__ for offset based windows
- PR #2401 Fix to a scalar datetime(of type Days) issue
- PR #2386 Correctly allocate output valids in groupby


# cuDF 0.8.0 (27 June 2019)

## New Features

- PR #1524 Add GPU-accelerated JSON Lines parser with limited feature set
- PR #1569 Add support for Json objects to the JSON Lines reader
- PR #1622 Add Series.loc
- PR #1654 Add cudf::apply_boolean_mask: faster replacement for gdf_apply_stencil
- PR #1487 cython gather/scatter
- PR #1310 Implemented the slice/split functionality.
- PR #1630 Add Python layer to the GPU-accelerated JSON reader
- PR #1745 Add rounding of numeric columns via Numba
- PR #1772 JSON reader: add support for BytesIO and StringIO input
- PR #1527 Support GDF_BOOL8 in readers and writers
- PR #1819 Logical operators (AND, OR, NOT) for libcudf and cuDF
- PR #1813 ORC Reader: Add support for stripe selection
- PR #1828 JSON Reader: add suport for bool8 columns
- PR #1833 Add column iterator with/without nulls
- PR #1665 Add the point-in-polygon GIS function
- PR #1863 Series and Dataframe methods for all and any
- PR #1908 cudf::copy_range and cudf::fill for copying/assigning an index or range to a constant
- PR #1921 Add additional formats for typecasting to/from strings
- PR #1807 Add Series.dropna()
- PR #1987 Allow user defined functions in the form of ptx code to be passed to binops
- PR #1948 Add operator functions like `Series.add()` to DataFrame and Series
- PR #1954 Add skip test argument to GPU build script
- PR #2018 Add bindings for new groupby C++ API
- PR #1984 Add rolling window operations Series.rolling() and DataFrame.rolling()
- PR #1542 Python method and bindings for to_csv
- PR #1995 Add Java API
- PR #1998 Add google benchmark to cudf
- PR #1845 Add cudf::drop_duplicates, DataFrame.drop_duplicates
- PR #1652 Added `Series.where()` feature
- PR #2074 Java Aggregates, logical ops, and better RMM support

## Improvements

- PR #1538 Replacing LesserRTTI with inequality_comparator
- PR #1703 C++: Added non-aggregating `insert` to `concurrent_unordered_map` with specializations to store pairs with a single atomicCAS when possible.
- PR #1422 C++: Added a RAII wrapper for CUDA streams
- PR #1701 Added `unique` method for stringColumns
- PR #1713 Add documentation for Dask-XGBoost
- PR #1666 CSV Reader: Improve performance for files with large number of columns
- PR #1725 Enable the ability to use a single column groupby as its own index
- PR #1759 Add an example showing simultaneous rolling averages to `apply_grouped` documentation
- PR #1746 C++: Remove unused code: `windowed_ops.cu`, `sorting.cu`, `hash_ops.cu`
- PR #1748 C++: Add `bool` nullability flag to `device_table` row operators
- PR #1764 Improve Numerical column: `mean_var` and `mean`
- PR #1767 Speed up Python unit tests
- PR #1770 Added build.sh script, updated CI scripts and documentation
- PR #1739 ORC Reader: Add more pytest coverage
- PR #1696 Added null support in `Series.replace()`.
- PR #1390 Added some basic utility functions for `gdf_column`'s
- PR #1791 Added general column comparison code for testing
- PR #1795 Add printing of git submodule info to `print_env.sh`
- PR #1796 Removing old sort based group by code and gdf_filter
- PR #1811 Added funtions for copying/allocating `cudf::table`s
- PR #1838 Improve columnops.column_empty so that it returns typed columns instead of a generic Column
- PR #1890 Add utils.get_dummies- a pandas-like wrapper around one_hot-encoding
- PR #1823 CSV Reader: default the column type to string for empty dataframes
- PR #1827 Create bindings for scalar-vector binops, and update one_hot_encoding to use them
- PR #1817 Operators now support different sized dataframes as long as they don't share different sized columns
- PR #1855 Transition replace_nulls to new C++ API and update corresponding Cython/Python code
- PR #1858 Add `std::initializer_list` constructor to `column_wrapper`
- PR #1846 C++ type-erased gdf_equal_columns test util; fix gdf_equal_columns logic error
- PR #1390 Added some basic utility functions for `gdf_column`s
- PR #1391 Tidy up bit-resolution-operation and bitmask class code
- PR #1882 Add iloc functionality to MultiIndex dataframes
- PR #1884 Rolling windows: general enhancements and better coverage for unit tests
- PR #1886 support GDF_STRING_CATEGORY columns in apply_boolean_mask, drop_nulls and other libcudf functions
- PR #1896 Improve performance of groupby with levels specified in dask-cudf
- PR #1915 Improve iloc performance for non-contiguous row selection
- PR #1859 Convert read_json into a C++ API
- PR #1919 Rename libcudf namespace gdf to namespace cudf
- PR #1850 Support left_on and right_on for DataFrame merge operator
- PR #1930 Specialize constructor for `cudf::bool8` to cast argument to `bool`
- PR #1938 Add default constructor for `column_wrapper`
- PR #1930 Specialize constructor for `cudf::bool8` to cast argument to `bool`
- PR #1952 consolidate libcudf public API headers in include/cudf
- PR #1949 Improved selection with boolmask using libcudf `apply_boolean_mask`
- PR #1956 Add support for nulls in `query()`
- PR #1973 Update `std::tuple` to `std::pair` in top-most libcudf APIs and C++ transition guide
- PR #1981 Convert read_csv into a C++ API
- PR #1868 ORC Reader: Support row index for speed up on small/medium datasets
- PR #1964 Added support for list-like types in Series.str.cat
- PR #2005 Use HTML5 details tag in bug report issue template
- PR #2003 Removed few redundant unit-tests from test_string.py::test_string_cat
- PR #1944 Groupby design improvements
- PR #2017 Convert `read_orc()` into a C++ API
- PR #2011 Convert `read_parquet()` into a C++ API
- PR #1756 Add documentation "10 Minutes to cuDF and dask_cuDF"
- PR #2034 Adding support for string columns concatenation using "add" binary operator
- PR #2042 Replace old "10 Minutes" guide with new guide for docs build process
- PR #2036 Make library of common test utils to speed up tests compilation
- PR #2022 Facilitating get_dummies to be a high level api too
- PR #2050 Namespace IO readers and add back free-form `read_xxx` functions
- PR #2104 Add a functional ``sort=`` keyword argument to groupby
- PR #2108 Add `find_and_replace` for StringColumn for replacing single values

## Bug Fixes

- PR #1465 Fix for test_orc.py and test_sparse_df.py test failures
- PR #1583 Fix underlying issue in `as_index()` that was causing `Series.quantile()` to fail
- PR #1680 Add errors= keyword to drop() to fix cudf-dask bug
- PR #1651 Fix `query` function on empty dataframe
- PR #1616 Fix CategoricalColumn to access categories by index instead of iteration
- PR #1660 Fix bug in `loc` when indexing with a column name (a string)
- PR #1683 ORC reader: fix timestamp conversion to UTC
- PR #1613 Improve CategoricalColumn.fillna(-1) performance
- PR #1642 Fix failure of CSV_TEST gdf_csv_test.SkiprowsNrows on multiuser systems
- PR #1709 Fix handling of `datetime64[ms]` in `dataframe.select_dtypes`
- PR #1704 CSV Reader: Add support for the plus sign in number fields
- PR #1687 CSV reader: return an empty dataframe for zero size input
- PR #1757 Concatenating columns with null columns
- PR #1755 Add col_level keyword argument to melt
- PR #1758 Fix df.set_index() when setting index from an empty column
- PR #1749 ORC reader: fix long strings of NULL values resulting in incorrect data
- PR #1742 Parquet Reader: Fix index column name to match PANDAS compat
- PR #1782 Update libcudf doc version
- PR #1783 Update conda dependencies
- PR #1786 Maintain the original series name in series.unique output
- PR #1760 CSV Reader: fix segfault when dtype list only includes columns from usecols list
- PR #1831 build.sh: Assuming python is in PATH instead of using PYTHON env var
- PR #1839 Raise an error instead of segfaulting when transposing a DataFrame with StringColumns
- PR #1840 Retain index correctly during merge left_on right_on
- PR #1825 cuDF: Multiaggregation Groupby Failures
- PR #1789 CSV Reader: Fix missing support for specifying `int8` and `int16` dtypes
- PR #1857 Cython Bindings: Handle `bool` columns while calling `column_view_from_NDArrays`
- PR #1849 Allow DataFrame support methods to pass arguments to the methods
- PR #1847 Fixed #1375 by moving the nvstring check into the wrapper function
- PR #1864 Fixing cudf reduction for POWER platform
- PR #1869 Parquet reader: fix Dask timestamps not matching with Pandas (convert to milliseconds)
- PR #1876 add dtype=bool for `any`, `all` to treat integer column correctly
- PR #1875 CSV reader: take NaN values into account in dtype detection
- PR #1873 Add column dtype checking for the all/any methods
- PR #1902 Bug with string iteration in _apply_basic_agg
- PR #1887 Fix for initialization issue in pq_read_arg,orc_read_arg
- PR #1867 JSON reader: add support for null/empty fields, including the 'null' literal
- PR #1891 Fix bug #1750 in string column comparison
- PR #1909 Support of `to_pandas()` of boolean series with null values
- PR #1923 Use prefix removal when two aggs are called on a SeriesGroupBy
- PR #1914 Zero initialize gdf_column local variables
- PR #1959 Add support for comparing boolean Series to scalar
- PR #1966 Ignore index fix in series append
- PR #1967 Compute index __sizeof__ only once for DataFrame __sizeof__
- PR #1977 Support CUDA installation in default system directories
- PR #1982 Fixes incorrect index name after join operation
- PR #1985 Implement `GDF_PYMOD`, a special modulo that follows python's sign rules
- PR #1991 Parquet reader: fix decoding of NULLs
- PR #1990 Fixes a rendering bug in the `apply_grouped` documentation
- PR #1978 Fix for values being filled in an empty dataframe
- PR #2001 Correctly create MultiColumn from Pandas MultiColumn
- PR #2006 Handle empty dataframe groupby construction for dask
- PR #1965 Parquet Reader: Fix duplicate index column when it's already in `use_cols`
- PR #2033 Add pip to conda environment files to fix warning
- PR #2028 CSV Reader: Fix reading of uncompressed files without a recognized file extension
- PR #2073 Fix an issue when gathering columns with NVCategory and nulls
- PR #2053 cudf::apply_boolean_mask return empty column for empty boolean mask
- PR #2066 exclude `IteratorTest.mean_var_output` test from debug build
- PR #2069 Fix JNI code to use read_csv and read_parquet APIs
- PR #2071 Fix bug with unfound transitive dependencies for GTests in Ubuntu 18.04
- PR #2089 Configure Sphinx to render params correctly
- PR #2091 Fix another bug with unfound transitive dependencies for `cudftestutils` in Ubuntu 18.04
- PR #2115 Just apply `--disable-new-dtags` instead of trying to define all the transitive dependencies
- PR #2106 Fix errors in JitCache tests caused by sharing of device memory between processes
- PR #2120 Fix errors in JitCache tests caused by running multiple threads on the same data
- PR #2102 Fix memory leak in groupby
- PR #2113 fixed typo in to_csv code example


# cudf 0.7.2 (16 May 2019)

## New Features

- PR #1735 Added overload for atomicAdd on int64. Streamlined implementation of custom atomic overloads.
- PR #1741 Add MultiIndex concatenation

## Bug Fixes

- PR #1718 Fix issue with SeriesGroupBy MultiIndex in dask-cudf
- PR #1734 Python: fix performance regression for groupby count() aggregations
- PR #1768 Cython: fix handling read only schema buffers in gpuarrow reader


# cudf 0.7.1 (11 May 2019)

## New Features

- PR #1702 Lazy load MultiIndex to return groupby performance to near optimal.

## Bug Fixes

- PR #1708 Fix handling of `datetime64[ms]` in `dataframe.select_dtypes`


# cuDF 0.7.0 (10 May 2019)

## New Features

- PR #982 Implement gdf_group_by_without_aggregations and gdf_unique_indices functions
- PR #1142 Add `GDF_BOOL` column type
- PR #1194 Implement overloads for CUDA atomic operations
- PR #1292 Implemented Bitwise binary ops AND, OR, XOR (&, |, ^)
- PR #1235 Add GPU-accelerated Parquet Reader
- PR #1335 Added local_dict arg in `DataFrame.query()`.
- PR #1282 Add Series and DataFrame.describe()
- PR #1356 Rolling windows
- PR #1381 Add DataFrame._get_numeric_data
- PR #1388 Add CODEOWNERS file to auto-request reviews based on where changes are made
- PR #1396 Add DataFrame.drop method
- PR #1413 Add DataFrame.melt method
- PR #1412 Add DataFrame.pop()
- PR #1419 Initial CSV writer function
- PR #1441 Add Series level cumulative ops (cumsum, cummin, cummax, cumprod)
- PR #1420 Add script to build and test on a local gpuCI image
- PR #1440 Add DatetimeColumn.min(), DatetimeColumn.max()
- PR #1455 Add Series.Shift via Numba kernel
- PR #1441 Add Series level cumulative ops (cumsum, cummin, cummax, cumprod)
- PR #1461 Add Python coverage test to gpu build
- PR #1445 Parquet Reader: Add selective reading of rows and row group
- PR #1532 Parquet Reader: Add support for INT96 timestamps
- PR #1516 Add Series and DataFrame.ndim
- PR #1556 Add libcudf C++ transition guide
- PR #1466 Add GPU-accelerated ORC Reader
- PR #1565 Add build script for nightly doc builds
- PR #1508 Add Series isna, isnull, and notna
- PR #1456 Add Series.diff() via Numba kernel
- PR #1588 Add Index `astype` typecasting
- PR #1301 MultiIndex support
- PR #1599 Level keyword supported in groupby
- PR #929 Add support operations to dataframe
- PR #1609 Groupby accept list of Series
- PR #1658 Support `group_keys=True` keyword in groupby method

## Improvements

- PR #1531 Refactor closures as private functions in gpuarrow
- PR #1404 Parquet reader page data decoding speedup
- PR #1076 Use `type_dispatcher` in join, quantiles, filter, segmented sort, radix sort and hash_groupby
- PR #1202 Simplify README.md
- PR #1149 CSV Reader: Change convertStrToValue() functions to `__device__` only
- PR #1238 Improve performance of the CUDA trie used in the CSV reader
- PR #1245 Use file cache for JIT kernels
- PR #1278 Update CONTRIBUTING for new conda environment yml naming conventions
- PR #1163 Refactored UnaryOps. Reduced API to two functions: `gdf_unary_math` and `gdf_cast`. Added `abs`, `-`, and `~` ops. Changed bindings to Cython
- PR #1284 Update docs version
- PR #1287 add exclude argument to cudf.select_dtype function
- PR #1286 Refactor some of the CSV Reader kernels into generic utility functions
- PR #1291 fillna in `Series.to_gpu_array()` and `Series.to_array()` can accept the scalar too now.
- PR #1005 generic `reduction` and `scan` support
- PR #1349 Replace modernGPU sort join with thrust.
- PR #1363 Add a dataframe.mean(...) that raises NotImplementedError to satisfy `dask.dataframe.utils.is_dataframe_like`
- PR #1319 CSV Reader: Use column wrapper for gdf_column output alloc/dealloc
- PR #1376 Change series quantile default to linear
- PR #1399 Replace CFFI bindings for NVTX functions with Cython bindings
- PR #1389 Refactored `set_null_count()`
- PR #1386 Added macros `GDF_TRY()`, `CUDF_TRY()` and `ASSERT_CUDF_SUCCEEDED()`
- PR #1435 Rework CMake and conda recipes to depend on installed libraries
- PR #1391 Tidy up bit-resolution-operation and bitmask class code
- PR #1439 Add cmake variable to enable compiling CUDA code with -lineinfo
- PR #1462 Add ability to read parquet files from arrow::io::RandomAccessFile
- PR #1453 Convert CSV Reader CFFI to Cython
- PR #1479 Convert Parquet Reader CFFI to Cython
- PR #1397 Add a utility function for producing an overflow-safe kernel launch grid configuration
- PR #1382 Add GPU parsing of nested brackets to cuIO parsing utilities
- PR #1481 Add cudf::table constructor to allocate a set of `gdf_column`s
- PR #1484 Convert GroupBy CFFI to Cython
- PR #1463 Allow and default melt keyword argument var_name to be None
- PR #1486 Parquet Reader: Use device_buffer rather than device_ptr
- PR #1525 Add cudatoolkit conda dependency
- PR #1520 Renamed `src/dataframe` to `src/table` and moved `table.hpp`. Made `types.hpp` to be type declarations only.
- PR #1492 Convert transpose CFFI to Cython
- PR #1495 Convert binary and unary ops CFFI to Cython
- PR #1503 Convert sorting and hashing ops CFFI to Cython
- PR #1522 Use latest release version in update-version CI script
- PR #1533 Remove stale join CFFI, fix memory leaks in join Cython
- PR #1521 Added `row_bitmask` to compute bitmask for rows of a table. Merged `valids_ops.cu` and `bitmask_ops.cu`
- PR #1553 Overload `hash_row` to avoid using intial hash values. Updated `gdf_hash` to select between overloads
- PR #1585 Updated `cudf::table` to maintain own copy of wrapped `gdf_column*`s
- PR #1559 Add `except +` to all Cython function definitions to catch C++ exceptions properly
- PR #1617 `has_nulls` and `column_dtypes` for `cudf::table`
- PR #1590 Remove CFFI from the build / install process entirely
- PR #1536 Convert gpuarrow CFFI to Cython
- PR #1655 Add `Column._pointer` as a way to access underlying `gdf_column*` of a `Column`
- PR #1655 Update readme conda install instructions for cudf version 0.6 and 0.7


## Bug Fixes

- PR #1233 Fix dtypes issue while adding the column to `str` dataframe.
- PR #1254 CSV Reader: fix data type detection for floating-point numbers in scientific notation
- PR #1289 Fix looping over each value instead of each category in concatenation
- PR #1293 Fix Inaccurate error message in join.pyx
- PR #1308 Add atomicCAS overload for `int8_t`, `int16_t`
- PR #1317 Fix catch polymorphic exception by reference in ipc.cu
- PR #1325 Fix dtype of null bitmasks to int8
- PR #1326 Update build documentation to use -DCMAKE_CXX11_ABI=ON
- PR #1334 Add "na_position" argument to CategoricalColumn sort_by_values
- PR #1321 Fix out of bounds warning when checking Bzip2 header
- PR #1359 Add atomicAnd/Or/Xor for integers
- PR #1354 Fix `fillna()` behaviour when replacing values with different dtypes
- PR #1347 Fixed core dump issue while passing dict_dtypes without column names in `cudf.read_csv()`
- PR #1379 Fixed build failure caused due to error: 'col_dtype' may be used uninitialized
- PR #1392 Update cudf Dockerfile and package_versions.sh
- PR #1385 Added INT8 type to `_schema_to_dtype` for use in GpuArrowReader
- PR #1393 Fixed a bug in `gdf_count_nonzero_mask()` for the case of 0 bits to count
- PR #1395 Update CONTRIBUTING to use the environment variable CUDF_HOME
- PR #1416 Fix bug at gdf_quantile_exact and gdf_quantile_appox
- PR #1421 Fix remove creation of series multiple times during `add_column()`
- PR #1405 CSV Reader: Fix memory leaks on read_csv() failure
- PR #1328 Fix CategoricalColumn to_arrow() null mask
- PR #1433 Fix NVStrings/categories includes
- PR #1432 Update NVStrings to 0.7.* to coincide with 0.7 development
- PR #1483 Modify CSV reader to avoid cropping blank quoted characters in non-string fields
- PR #1446 Merge 1275 hotfix from master into branch-0.7
- PR #1447 Fix legacy groupby apply docstring
- PR #1451 Fix hash join estimated result size is not correct
- PR #1454 Fix local build script improperly change directory permissions
- PR #1490 Require Dask 1.1.0+ for `is_dataframe_like` test or skip otherwise.
- PR #1491 Use more specific directories & groups in CODEOWNERS
- PR #1497 Fix Thrust issue on CentOS caused by missing default constructor of host_vector elements
- PR #1498 Add missing include guard to device_atomics.cuh and separated DEVICE_ATOMICS_TEST
- PR #1506 Fix csv-write call to updated NVStrings method
- PR #1510 Added nvstrings `fillna()` function
- PR #1507 Parquet Reader: Default string data to GDF_STRING
- PR #1535 Fix doc issue to ensure correct labelling of cudf.series
- PR #1537 Fix `undefined reference` link error in HashPartitionTest
- PR #1548 Fix ci/local/build.sh README from using an incorrect image example
- PR #1551 CSV Reader: Fix integer column name indexing
- PR #1586 Fix broken `scalar_wrapper::operator==`
- PR #1591 ORC/Parquet Reader: Fix missing import for FileNotFoundError exception
- PR #1573 Parquet Reader: Fix crash due to clash with ORC reader datasource
- PR #1607 Revert change of `column.to_dense_buffer` always return by copy for performance concerns
- PR #1618 ORC reader: fix assert & data output when nrows/skiprows isn't aligned to stripe boundaries
- PR #1631 Fix failure of TYPES_TEST on some gcc-7 based systems.
- PR #1641 CSV Reader: Fix skip_blank_lines behavior with Windows line terminators (\r\n)
- PR #1648 ORC reader: fix non-deterministic output when skiprows is non-zero
- PR #1676 Fix groupby `as_index` behaviour with `MultiIndex`
- PR #1659 Fix bug caused by empty groupbys and multiindex slicing throwing exceptions
- PR #1656 Correct Groupby failure in dask when un-aggregable columns are left in dataframe.
- PR #1689 Fix groupby performance regression
- PR #1694 Add Cython as a runtime dependency since it's required in `setup.py`


# cuDF 0.6.1 (25 Mar 2019)

## Bug Fixes

- PR #1275 Fix CentOS exception in DataFrame.hash_partition from using value "returned" by a void function


# cuDF 0.6.0 (22 Mar 2019)

## New Features

- PR #760 Raise `FileNotFoundError` instead of `GDF_FILE_ERROR` in `read_csv` if the file does not exist
- PR #539 Add Python bindings for replace function
- PR #823 Add Doxygen configuration to enable building HTML documentation for libcudf C/C++ API
- PR #807 CSV Reader: Add byte_range parameter to specify the range in the input file to be read
- PR #857 Add Tail method for Series/DataFrame and update Head method to use iloc
- PR #858 Add series feature hashing support
- PR #871 CSV Reader: Add support for NA values, including user specified strings
- PR #893 Adds PyArrow based parquet readers / writers to Python, fix category dtype handling, fix arrow ingest buffer size issues
- PR #867 CSV Reader: Add support for ignoring blank lines and comment lines
- PR #887 Add Series digitize method
- PR #895 Add Series groupby
- PR #898 Add DataFrame.groupby(level=0) support
- PR #920 Add feather, JSON, HDF5 readers / writers from PyArrow / Pandas
- PR #888 CSV Reader: Add prefix parameter for column names, used when parsing without a header
- PR #913 Add DLPack support: convert between cuDF DataFrame and DLTensor
- PR #939 Add ORC reader from PyArrow
- PR #918 Add Series.groupby(level=0) support
- PR #906 Add binary and comparison ops to DataFrame
- PR #958 Support unary and binary ops on indexes
- PR #964 Add `rename` method to `DataFrame`, `Series`, and `Index`
- PR #985 Add `Series.to_frame` method
- PR #985 Add `drop=` keyword to reset_index method
- PR #994 Remove references to pygdf
- PR #990 Add external series groupby support
- PR #988 Add top-level merge function to cuDF
- PR #992 Add comparison binaryops to DateTime columns
- PR #996 Replace relative path imports with absolute paths in tests
- PR #995 CSV Reader: Add index_col parameter to specify the column name or index to be used as row labels
- PR #1004 Add `from_gpu_matrix` method to DataFrame
- PR #997 Add property index setter
- PR #1007 Replace relative path imports with absolute paths in cudf
- PR #1013 select columns with df.columns
- PR #1016 Rename Series.unique_count() to nunique() to match pandas API
- PR #947 Prefixsum to handle nulls and float types
- PR #1029 Remove rest of relative path imports
- PR #1021 Add filtered selection with assignment for Dataframes
- PR #872 Adding NVCategory support to cudf apis
- PR #1052 Add left/right_index and left/right_on keywords to merge
- PR #1091 Add `indicator=` and `suffixes=` keywords to merge
- PR #1107 Add unsupported keywords to Series.fillna
- PR #1032 Add string support to cuDF python
- PR #1136 Removed `gdf_concat`
- PR #1153 Added function for getting the padded allocation size for valid bitmask
- PR #1148 Add cudf.sqrt for dataframes and Series
- PR #1159 Add Python bindings for libcudf dlpack functions
- PR #1155 Add __array_ufunc__ for DataFrame and Series for sqrt
- PR #1168 to_frame for series accepts a name argument


## Improvements

- PR #1218 Add dask-cudf page to API docs
- PR #892 Add support for heterogeneous types in binary ops with JIT
- PR #730 Improve performance of `gdf_table` constructor
- PR #561 Add Doxygen style comments to Join CUDA functions
- PR #813 unified libcudf API functions by replacing gpu_ with gdf_
- PR #822 Add support for `__cuda_array_interface__` for ingest
- PR #756 Consolidate common helper functions from unordered map and multimap
- PR #753 Improve performance of groupby sum and average, especially for cases with few groups.
- PR #836 Add ingest support for arrow chunked arrays in Column, Series, DataFrame creation
- PR #763 Format doxygen comments for csv_read_arg struct
- PR #532 CSV Reader: Use type dispatcher instead of switch block
- PR #694 Unit test utilities improvements
- PR #878 Add better indexing to Groupby
- PR #554 Add `empty` method and `is_monotonic` attribute to `Index`
- PR #1040 Fixed up Doxygen comment tags
- PR #909 CSV Reader: Avoid host->device->host copy for header row data
- PR #916 Improved unit testing and error checking for `gdf_column_concat`
- PR #941 Replace `numpy` call in `Series.hash_encode` with `numba`
- PR #942 Added increment/decrement operators for wrapper types
- PR #943 Updated `count_nonzero_mask` to return `num_rows` when the mask is null
- PR #952 Added trait to map C++ type to `gdf_dtype`
- PR #966 Updated RMM submodule.
- PR #998 Add IO reader/writer modules to API docs, fix for missing cudf.Series docs
- PR #1017 concatenate along columns for Series and DataFrames
- PR #1002 Support indexing a dataframe with another boolean dataframe
- PR #1018 Better concatenation for Series and Dataframes
- PR #1036 Use Numpydoc style docstrings
- PR #1047 Adding gdf_dtype_extra_info to gdf_column_view_augmented
- PR #1054 Added default ctor to SerialTrieNode to overcome Thrust issue in CentOS7 + CUDA10
- PR #1024 CSV Reader: Add support for hexadecimal integers in integral-type columns
- PR #1033 Update `fillna()` to use libcudf function `gdf_replace_nulls`
- PR #1066 Added inplace assignment for columns and select_dtypes for dataframes
- PR #1026 CSV Reader: Change the meaning and type of the quoting parameter to match Pandas
- PR #1100 Adds `CUDF_EXPECTS` error-checking macro
- PR #1092 Fix select_dtype docstring
- PR #1111 Added cudf::table
- PR #1108 Sorting for datetime columns
- PR #1120 Return a `Series` (not a `Column`) from `Series.cat.set_categories()`
- PR #1128 CSV Reader: The last data row does not need to be line terminated
- PR #1183 Bump Arrow version to 0.12.1
- PR #1208 Default to CXX11_ABI=ON
- PR #1252 Fix NVStrings dependencies for cuda 9.2 and 10.0
- PR #2037 Optimize the existing `gather` and `scatter` routines in `libcudf`

## Bug Fixes

- PR #821 Fix flake8 issues revealed by flake8 update
- PR #808 Resolved renamed `d_columns_valids` variable name
- PR #820 CSV Reader: fix the issue where reader adds additional rows when file uses \r\n as a line terminator
- PR #780 CSV Reader: Fix scientific notation parsing and null values for empty quotes
- PR #815 CSV Reader: Fix data parsing when tabs are present in the input CSV file
- PR #850 Fix bug where left joins where the left df has 0 rows causes a crash
- PR #861 Fix memory leak by preserving the boolean mask index
- PR #875 Handle unnamed indexes in to/from arrow functions
- PR #877 Fix ingest of 1 row arrow tables in from arrow function
- PR #876 Added missing `<type_traits>` include
- PR #889 Deleted test_rmm.py which has now moved to RMM repo
- PR #866 Merge v0.5.1 numpy ABI hotfix into 0.6
- PR #917 value_counts return int type on empty columns
- PR #611 Renamed `gdf_reduce_optimal_output_size()` -> `gdf_reduction_get_intermediate_output_size()`
- PR #923 fix index for negative slicing for cudf dataframe and series
- PR #927 CSV Reader: Fix category GDF_CATEGORY hashes not being computed properly
- PR #921 CSV Reader: Fix parsing errors with delim_whitespace, quotations in the header row, unnamed columns
- PR #933 Fix handling objects of all nulls in series creation
- PR #940 CSV Reader: Fix an issue where the last data row is missing when using byte_range
- PR #945 CSV Reader: Fix incorrect datetime64 when milliseconds or space separator are used
- PR #959 Groupby: Problem with column name lookup
- PR #950 Converting dataframe/recarry with non-contiguous arrays
- PR #963 CSV Reader: Fix another issue with missing data rows when using byte_range
- PR #999 Fix 0 sized kernel launches and empty sort_index exception
- PR #993 Fix dtype in selecting 0 rows from objects
- PR #1009 Fix performance regression in `to_pandas` method on DataFrame
- PR #1008 Remove custom dask communication approach
- PR #1001 CSV Reader: Fix a memory access error when reading a large (>2GB) file with date columns
- PR #1019 Binary Ops: Fix error when one input column has null mask but other doesn't
- PR #1014 CSV Reader: Fix false positives in bool value detection
- PR #1034 CSV Reader: Fix parsing floating point precision and leading zero exponents
- PR #1044 CSV Reader: Fix a segfault when byte range aligns with a page
- PR #1058 Added support for `DataFrame.loc[scalar]`
- PR #1060 Fix column creation with all valid nan values
- PR #1073 CSV Reader: Fix an issue where a column name includes the return character
- PR #1090 Updating Doxygen Comments
- PR #1080 Fix dtypes returned from loc / iloc because of lists
- PR #1102 CSV Reader: Minor fixes and memory usage improvements
- PR #1174: Fix release script typo
- PR #1137 Add prebuild script for CI
- PR #1118 Enhanced the `DataFrame.from_records()` feature
- PR #1129 Fix join performance with index parameter from using numpy array
- PR #1145 Issue with .agg call on multi-column dataframes
- PR #908 Some testing code cleanup
- PR #1167 Fix issue with null_count not being set after inplace fillna()
- PR #1184 Fix iloc performance regression
- PR #1185 Support left_on/right_on and also on=str in merge
- PR #1200 Fix allocating bitmasks with numba instead of rmm in allocate_mask function
- PR #1213 Fix bug with csv reader requesting subset of columns using wrong datatype
- PR #1223 gpuCI: Fix label on rapidsai channel on gpu build scripts
- PR #1242 Add explicit Thrust exec policy to fix NVCATEGORY_TEST segfault on some platforms
- PR #1246 Fix categorical tests that failed due to bad implicit type conversion
- PR #1255 Fix overwriting conda package main label uploads
- PR #1259 Add dlpack includes to pip build


# cuDF 0.5.1 (05 Feb 2019)

## Bug Fixes

- PR #842 Avoid using numpy via cimport to prevent ABI issues in Cython compilation


# cuDF 0.5.0 (28 Jan 2019)

## New Features

- PR #722 Add bzip2 decompression support to `read_csv()`
- PR #693 add ZLIB-based GZIP/ZIP support to `read_csv_strings()`
- PR #411 added null support to gdf_order_by (new API) and cudf_table::sort
- PR #525 Added GitHub Issue templates for bugs, documentation, new features, and questions
- PR #501 CSV Reader: Add support for user-specified decimal point and thousands separator to read_csv_strings()
- PR #455 CSV Reader: Add support for user-specified decimal point and thousands separator to read_csv()
- PR #439 add `DataFrame.drop` method similar to pandas
- PR #356 add `DataFrame.transpose` method and `DataFrame.T` property similar to pandas
- PR #505 CSV Reader: Add support for user-specified boolean values
- PR #350 Implemented Series replace function
- PR #490 Added print_env.sh script to gather relevant environment details when reporting cuDF issues
- PR #474 add ZLIB-based GZIP/ZIP support to `read_csv()`
- PR #547 Added melt similar to `pandas.melt()`
- PR #491 Add CI test script to check for updates to CHANGELOG.md in PRs
- PR #550 Add CI test script to check for style issues in PRs
- PR #558 Add CI scripts for cpu-based conda and gpu-based test builds
- PR #524 Add Boolean Indexing
- PR #564 Update python `sort_values` method to use updated libcudf `gdf_order_by` API
- PR #509 CSV Reader: Input CSV file can now be passed in as a text or a binary buffer
- PR #607 Add `__iter__` and iteritems to DataFrame class
- PR #643 added a new api gdf_replace_nulls that allows a user to replace nulls in a column

## Improvements

- PR #426 Removed sort-based groupby and refactored existing groupby APIs. Also improves C++/CUDA compile time.
- PR #461 Add `CUDF_HOME` variable in README.md to replace relative pathing.
- PR #472 RMM: Created centralized rmm::device_vector alias and rmm::exec_policy
- PR #500 Improved the concurrent hash map class to support partitioned (multi-pass) hash table building.
- PR #454 Improve CSV reader docs and examples
- PR #465 Added templated C++ API for RMM to avoid explicit cast to `void**`
- PR #513 `.gitignore` tweaks
- PR #521 Add `assert_eq` function for testing
- PR #502 Simplify Dockerfile for local dev, eliminate old conda/pip envs
- PR #549 Adds `-rdynamic` compiler flag to nvcc for Debug builds
- PR #472 RMM: Created centralized rmm::device_vector alias and rmm::exec_policy
- PR #577 Added external C++ API for scatter/gather functions
- PR #500 Improved the concurrent hash map class to support partitioned (multi-pass) hash table building
- PR #583 Updated `gdf_size_type` to `int`
- PR #500 Improved the concurrent hash map class to support partitioned (multi-pass) hash table building
- PR #617 Added .dockerignore file. Prevents adding stale cmake cache files to the docker container
- PR #658 Reduced `JOIN_TEST` time by isolating overflow test of hash table size computation
- PR #664 Added Debuging instructions to README
- PR #651 Remove noqa marks in `__init__.py` files
- PR #671 CSV Reader: uncompressed buffer input can be parsed without explicitly specifying compression as None
- PR #684 Make RMM a submodule
- PR #718 Ensure sum, product, min, max methods pandas compatibility on empty datasets
- PR #720 Refactored Index classes to make them more Pandas-like, added CategoricalIndex
- PR #749 Improve to_arrow and from_arrow Pandas compatibility
- PR #766 Remove TravisCI references, remove unused variables from CMake, fix ARROW_VERSION in Cmake
- PR #773 Add build-args back to Dockerfile and handle dependencies based on environment yml file
- PR #781 Move thirdparty submodules to root and symlink in /cpp
- PR #843 Fix broken cudf/python API examples, add new methods to the API index

## Bug Fixes

- PR #569 CSV Reader: Fix days being off-by-one when parsing some dates
- PR #531 CSV Reader: Fix incorrect parsing of quoted numbers
- PR #465 Added templated C++ API for RMM to avoid explicit cast to `void**`
- PR #473 Added missing <random> include
- PR #478 CSV Reader: Add api support for auto column detection, header, mangle_dupe_cols, usecols
- PR #495 Updated README to correct where cffi pytest should be executed
- PR #501 Fix the intermittent segfault caused by the `thousands` and `compression` parameters in the csv reader
- PR #502 Simplify Dockerfile for local dev, eliminate old conda/pip envs
- PR #512 fix bug for `on` parameter in `DataFrame.merge` to allow for None or single column name
- PR #511 Updated python/cudf/bindings/join.pyx to fix cudf merge printing out dtypes
- PR #513 `.gitignore` tweaks
- PR #521 Add `assert_eq` function for testing
- PR #537 Fix CMAKE_CUDA_STANDARD_REQURIED typo in CMakeLists.txt
- PR #447 Fix silent failure in initializing DataFrame from generator
- PR #545 Temporarily disable csv reader thousands test to prevent segfault (test re-enabled in PR #501)
- PR #559 Fix Assertion error while using `applymap` to change the output dtype
- PR #575 Update `print_env.sh` script to better handle missing commands
- PR #612 Prevent an exception from occuring with true division on integer series.
- PR #630 Fix deprecation warning for `pd.core.common.is_categorical_dtype`
- PR #622 Fix Series.append() behaviour when appending values with different numeric dtype
- PR #603 Fix error while creating an empty column using None.
- PR #673 Fix array of strings not being caught in from_pandas
- PR #644 Fix return type and column support of dataframe.quantile()
- PR #634 Fix create `DataFrame.from_pandas()` with numeric column names
- PR #654 Add resolution check for GDF_TIMESTAMP in Join
- PR #648 Enforce one-to-one copy required when using `numba>=0.42.0`
- PR #645 Fix cmake build type handling not setting debug options when CMAKE_BUILD_TYPE=="Debug"
- PR #669 Fix GIL deadlock when launching multiple python threads that make Cython calls
- PR #665 Reworked the hash map to add a way to report the destination partition for a key
- PR #670 CMAKE: Fix env include path taking precedence over libcudf source headers
- PR #674 Check for gdf supported column types
- PR #677 Fix 'gdf_csv_test_Dates' gtest failure due to missing nrows parameter
- PR #604 Fix the parsing errors while reading a csv file using `sep` instead of `delimiter`.
- PR #686 Fix converting nulls to NaT values when converting Series to Pandas/Numpy
- PR #689 CSV Reader: Fix behavior with skiprows+header to match pandas implementation
- PR #691 Fixes Join on empty input DFs
- PR #706 CSV Reader: Fix broken dtype inference when whitespace is in data
- PR #717 CSV reader: fix behavior when parsing a csv file with no data rows
- PR #724 CSV Reader: fix build issue due to parameter type mismatch in a std::max call
- PR #734 Prevents reading undefined memory in gpu_expand_mask_bits numba kernel
- PR #747 CSV Reader: fix an issue where CUDA allocations fail with some large input files
- PR #750 Fix race condition for handling NVStrings in CMake
- PR #719 Fix merge column ordering
- PR #770 Fix issue where RMM submodule pointed to wrong branch and pin other to correct branches
- PR #778 Fix hard coded ABI off setting
- PR #784 Update RMM submodule commit-ish and pip paths
- PR #794 Update `rmm::exec_policy` usage to fix segmentation faults when used as temprory allocator.
- PR #800 Point git submodules to branches of forks instead of exact commits


# cuDF 0.4.0 (05 Dec 2018)

## New Features

- PR #398 add pandas-compatible `DataFrame.shape()` and `Series.shape()`
- PR #394 New documentation feature "10 Minutes to cuDF"
- PR #361 CSV Reader: Add support for strings with delimiters

## Improvements

 - PR #436 Improvements for type_dispatcher and wrapper structs
 - PR #429 Add CHANGELOG.md (this file)
 - PR #266 use faster CUDA-accelerated DataFrame column/Series concatenation.
 - PR #379 new C++ `type_dispatcher` reduces code complexity in supporting many data types.
 - PR #349 Improve performance for creating columns from memoryview objects
 - PR #445 Update reductions to use type_dispatcher. Adds integer types support to sum_of_squares.
 - PR #448 Improve installation instructions in README.md
 - PR #456 Change default CMake build to Release, and added option for disabling compilation of tests

## Bug Fixes

 - PR #444 Fix csv_test CUDA too many resources requested fail.
 - PR #396 added missing output buffer in validity tests for groupbys.
 - PR #408 Dockerfile updates for source reorganization
 - PR #437 Add cffi to Dockerfile conda env, fixes "cannot import name 'librmm'"
 - PR #417 Fix `map_test` failure with CUDA 10
 - PR #414 Fix CMake installation include file paths
 - PR #418 Properly cast string dtypes to programmatic dtypes when instantiating columns
 - PR #427 Fix and tests for Concatenation illegal memory access with nulls


# cuDF 0.3.0 (23 Nov 2018)

## New Features

 - PR #336 CSV Reader string support

## Improvements

 - PR #354 source code refactored for better organization. CMake build system overhaul. Beginning of transition to Cython bindings.
 - PR #290 Add support for typecasting to/from datetime dtype
 - PR #323 Add handling pyarrow boolean arrays in input/out, add tests
 - PR #325 GDF_VALIDITY_UNSUPPORTED now returned for algorithms that don't support non-empty valid bitmasks
 - PR #381 Faster InputTooLarge Join test completes in ms rather than minutes.
 - PR #373 .gitignore improvements
 - PR #367 Doc cleanup & examples for DataFrame methods
 - PR #333 Add Rapids Memory Manager documentation
 - PR #321 Rapids Memory Manager adds file/line location logging and convenience macros
 - PR #334 Implement DataFrame `__copy__` and `__deepcopy__`
 - PR #271 Add NVTX ranges to pygdf
 - PR #311 Document system requirements for conda install

## Bug Fixes

 - PR #337 Retain index on `scale()` function
 - PR #344 Fix test failure due to PyArrow 0.11 Boolean handling
 - PR #364 Remove noexcept from managed_allocator;  CMakeLists fix for NVstrings
 - PR #357 Fix bug that made all series be considered booleans for indexing
 - PR #351 replace conda env configuration for developers
 - PRs #346 #360 Fix CSV reading of negative numbers
 - PR #342 Fix CMake to use conda-installed nvstrings
 - PR #341 Preserve categorical dtype after groupby aggregations
 - PR #315 ReadTheDocs build update to fix missing libcuda.so
 - PR #320 FIX out-of-bounds access error in reductions.cu
 - PR #319 Fix out-of-bounds memory access in libcudf count_valid_bits
 - PR #303 Fix printing empty dataframe


# cuDF 0.2.0 and cuDF 0.1.0

These were initial releases of cuDF based on previously separate pyGDF and libGDF libraries.<|MERGE_RESOLUTION|>--- conflicted
+++ resolved
@@ -58,11 +58,7 @@
 - PR #2344 Add docs on how code formatting works for contributors
 - PR #2353 Bump Arrow and Dask versions
 - PR #2377 Replace `standard_python_slice` with just `slice.indices()`
-<<<<<<< HEAD
 - PR #2373 cudf.DataFrame enchancements & Series.values support
-=======
-- PR #2318 Improve loc performance for non-contiguous row selections
->>>>>>> 04d589ae
 - PR #2392 Remove dlpack submodule; make cuDF's Cython API externally accessible
 - PR #2406 Moved all existing `table` related files to a `legacy/` directory
 
