--- conflicted
+++ resolved
@@ -11,11 +11,8 @@
 
 ## Bug Fixes
 - PR #2086 Fixed quantile api behavior mismatch in series & dataframe
-<<<<<<< HEAD
+- PR #2145 Work around binops validity checks for java
 - PR #2139 matching to pandas describe behavior & fixing nan values issue
-=======
-- PR #2145 Work around binops validity checks for java
->>>>>>> d93befdb
 
 
 # cuDF 0.8.0 (27 June 2019)
