# cuDF 0.13.0 (Date TBD)

## New Features

<<<<<<< HEAD
- PR #3662 Define and implement `shift`.
=======
- PR #3861 Added Series.sum feature for String
>>>>>>> 68320dd4

## Improvements

- PR #3525 build.sh option to disable nvtx
- PR #3748 Optimize hash_partition using shared memory
- PR #3698 Add count_(un)set_bits functions taking multiple ranges and updated slice to compute null counts at once.
- PR #3909 Move java backend to libcudf++
- PR #3971 Adding `as_table` to convert Column to Table in python
- PR #3910 Adding sinh, cosh, tanh, asinh, acosh, atanh cube root and rint unary support.
- PR #3972 Add Java bindings for left_semi_join and left_anti_join
- PR #3975 Simplify and generalize data handling in `Buffer`
- PR #3601 Port UDF functionality for rolling windows to libcudf++
- PR #3911 Adding null boolean handling for copy_if_else
- PR #4003 Drop old `to_device` utility wrapper function
- PR #4002 Adding to_frame and fix for categorical column issue
- PR #4009 build script update to enable cudf build without installing
- PR #3897 Port cuIO JSON reader to cudf::column types
- PR #4008 Eliminate extra copy in column constructor
- PR #4013 Add cython definition for io readers cudf/io/io_types.hpp
- PR #4014 ORC/Parquet: add count parameter to stripe/rowgroup-based reader API
- PR #3880 Add aggregation infrastructure support for reduction
- PR #4021 Change quantiles signature for clarity.

## Bug Fixes

- PR #3888 Drop `ptr=None` from `DeviceBuffer` call
- PR #3976 Fix string serialization and memory_usage method to be consistent
- PR #3902 Fix conversion of large size GPU array to dataframe
- PR #3953 Fix overflow in column_buffer when computing the device buffer size
- PR #3959 Add missing hash-dispatch function for cudf.Series
- PR #3970 Fix for Series Pickle
- PR #3964 Restore legacy NVStrings and NVCategory dependencies in Java jar
- PR #3982 Fix java unary op enum and add missing ops
- PR #3979 Add `name` to Series serialize and deserialize
- PR #4005 Fix null mask allocation bug in gather_bitmask
- PR #4000 Fix dask_cudf sort_values performance for single partitions
- PR #4007 Fix for copy_bitmask issue with uninitialized device_buffer
- PR #4037 Fix JNI quantile compile issue

# cuDF 0.12.0 (Date TBD)

## New Features

- PR #3759 Updated 10 Minutes with clarification on how `dask_cudf` uses `cudf` API
- PR #3224 Define and implement new join APIs.
- PR #3284 Add gpu-accelerated parquet writer
- PR #3254 Python redesign for libcudf++
- PR #3336 Add `from_dlpack` and `to_dlpack`
- PR #3555 Add column names support to libcudf++ io readers and writers
- PR #3527 Add string functionality for merge API
- PR #3610 Add memory_usage to DataFrame and Series APIs
- PR #3557 Add contiguous_split() function. 
- PR #3619 Support CuPy 7
- PR #3604 Add nvtext ngrams-tokenize function
- PR #3403 Define and implement new stack + tile APIs
- PR #3627 Adding cudf::sort and cudf::sort_by_key
- PR #3597 Implement new sort based groupby
- PR #3776 Add column equivalence comparator (using epsilon for float equality)
- PR #3667 Define and implement round-robin partition API.
- PR #3690 Add bools_to_mask
- PR #3761 Introduce a Frame class and make Index, DataFrame and Series subclasses
- PR #3538 Define and implement left semi join and left anti join
- PR #3683 Added support for multiple delimiters in `nvtext.token_count()`
- PR #3792 Adding is_nan and is_notnan
- PR #3594 Adding clamp support to libcudf++

## Improvements

- PR #3124 Add support for grand-children in cudf column classes
- PR #3292 Port NVStrings regex contains function
- PR #3409 Port NVStrings regex replace function
- PR #3417 Port NVStrings regex findall function
- PR #3351 Add warning when filepath resolves to multiple files in cudf readers
- PR #3370 Port NVStrings strip functions
- PR #3453 Port NVStrings IPv4 convert functions to cudf strings column
- PR #3441 Port NVStrings url encode/decode to cudf strings column
- PR #3364 Port NVStrings split functions
- PR #3463 Port NVStrings partition/rpartition to cudf strings column
- PR #3502 ORC reader: add option to read DECIMALs as INT64
- PR #3461 Add a new overload to allocate_like() that takes explicit type and size params.
- PR #3590 Specialize hash functions for floating point
- PR #3569 Use `np.asarray` in `StringColumn.deserialize`
- PR #3553 Support Python NoneType in numeric binops
- PR #3511 Support DataFrame / Series mixed arithmetic
- PR #3567 Include `strides` in `__cuda_array_interface__`
- PR #3608 Update OPS codeowner group name
- PR #3431 Port NVStrings translate to cudf strings column
- PR #3507 Define and implement new binary operation APIs
- PR #3620 Add stream parameter to unary ops detail API
- PR #3593 Adding begin/end for mutable_column_device_view
- PR #3587 Merge CHECK_STREAM & CUDA_CHECK_LAST to CHECK_CUDA
- PR #3733 Rework `hash_partition` API
- PR #3655 Use move with make_pair to avoid copy construction
- PR #3402 Define and implement new quantiles APIs
- PR #3612 Add ability to customize the JIT kernel cache path
- PR #3647 Remove PatchedNumbaDeviceArray with CuPy 6.6.0
- PR #3641 Remove duplicate definitions of CUDA_DEVICE_CALLABLE
- PR #3640 Enable memory_usage in dask_cudf (also adds pd.Index from_pandas)
- PR #3654 Update Jitify submodule ref to include gcc-8 fix
- PR #3639 Define and implement `nans_to_nulls`
- PR #3561 Rework contains implementation in search
- PR #3616 Add aggregation infrastructure for argmax/argmin.
- PR #3673 Parquet reader: improve rounding of timestamp conversion to seconds
- PR #3699 Stringify libcudacxx headers for binary op JIT
- PR #3697 Improve column insert performance for wide frames
- PR #3616 Add aggregation infrastructure for argmax/argmin.
- PR #3653 Make `gather_bitmask_kernel` more reusable.
- PR #3710 Remove multiple CMake configuration steps from root build script
- PR #3657 Define and implement compiled binops for string column comparisons
- PR #3520 Change read_parquet defaults and add warnings
- PR #3780 Java APIs for selecting a GPU
- PR #3796 Improve on round-robin with the case when number partitions greater than number of rows.
- PR #3805 Avoid CuPy 7.1.0 for now
- PR #3758 detail::scatter variant with map iterator support
- PR #3882 Fail loudly when creating a StringColumn from nvstrings with > MAX_VAL(int32) bytes
- PR #3823 Add header file for detail search functions
- PR #2438 Build GBench Benchmarks in CI
- PR #3713 Adding aggregation support to rolling_window
- PR #3875 Add abstract sink for IO writers, used by ORC and Parquet writers for now
- PR #3916 Refactor gather bindings

## Bug Fixes

- PR #3618 Update 10 minutes to cudf and cupy to hide warning that were being shown in the docs
- PR #3550 Update Java package to 0.12
- PR #3549 Fix index name issue with iloc with RangeIndex
- PR #3562 Fix 4GB limit for gzipped-compressed csv files
- PR #2981 enable build.sh to build all targets without installation
- PR #3563 Use `__cuda_array_interface__` for serialization
- PR #3564 Fix cuda memory access error in gather_bitmask_kernel
- PR #3548 Replaced CUDA_RT_CALL with CUDA_TRY
- PR #3486 Pandas > 0.25 compatability
- PR #3622 Fix new warnings and errors when building with gcc-8
- PR #3588 Remove avro reader column order reversal
- PR #3629 Fix hash map test failure
- PR #3637 Fix sorted set_index operations in dask_cudf
- PR #3663 Fix libcudf++ ORC reader microseconds and milliseconds conversion
- PR #3668 Fixing CHECK_CUDA debug build issue
- PR #3684 Fix ends_with logic for matching string case
- PR #3691 Fix create_offsets to handle offset correctly
- PR #3687 Fixed bug while passing input GPU memory pointer in `nvtext.scatter_count()`
- PR #3701 Fix hash_partition hashing all columns instead of columns_to_hash
- PR #3694 Allow for null columns parameter in `csv_writer`
- PR #3706 Removed extra type-dispatcher call from merge
- PR #3704 Changed the default delimiter to `whitespace` for nvtext methods.
- PR #3741 Construct DataFrame from dict-of-Series with alignment
- PR #3724 Update rmm version to match release
- PR #3743 Fix for `None` data in `__array_interface__`
- PR #3731 Fix performance of zero sized dataframe slice
- PR #3709 Fix inner_join incorrect result issue
- PR #3734 Update numba to 0.46 in conda files
- PR #3738 Update libxx cython types.hpp path
- PR #3672 Fix to_host issue with column_view having offset
- PR #3730 CSV reader: Set invalid float values to NaN/null
- PR #3670 Floor when casting between timestamps of different precisions
- PR #3728 Fix apply_boolean_mask issue with non-null string column
- PR #3769 Don't look for a `name` attribute in column
- PR #3783 Bind cuDF operators to Dask Dataframe
- PR #3775 Fix segfault when reading compressed CSV files larger than 4GB
- PR #3799 Align indices of Series inputs when adding as columns to DataFrame
- PR #3803 Keep name when unpickling Index objects
- PR #3804 Fix cuda crash in AVRO reader
- PR #3766 Remove references to cudf::type_id::CATEGORY from IO code
- PR #3817 Don't always deepcopy an index
- PR #3821 Fix OOB read in gpuinflate prefetcher
- PR #3829 Parquet writer: fix empty dataframe causing cuda launch errors
- PR #3835 Fix memory leak in Cython when dealing with nulls in string columns
- PR #3866 Remove unnecessary if check in NVStrings.create_offsets
- PR #3858 Fixes the broken debug build after #3728
- PR #3850 Fix merge typecast scope issue and resulting memory leak
- PR #3855 Fix MultiColumn recreation with reset_index
- PR #3869 Fixed size calculation in NVStrings::byte_count()
- PR #3868 Fix apply_grouped moving average example
- PR #3900 Properly link `NVStrings` and `NVCategory` into tests
- PR #3868 Fix apply_grouped moving average example
- PR #3871 Fix `split_out` error
- PR #3886 Fix string column materialization from column view
- PR #3893 Parquet reader: fix segfault reading empty parquet file
- PR #3931 Dask-cudf groupby `.agg` multicolumn handling fix
- PR #4017 Fix memory leaks in `GDF_STRING` cython handling and `nans_to_nulls` cython


# cuDF 0.11.0 (11 Dec 2019)

## New Features

- PR #2905 Added `Series.median()` and null support for `Series.quantile()`
- PR #2930 JSON Reader: Support ARROW_RANDOM_FILE input
- PR #2956 Add `cudf::stack` and `cudf::tile`
- PR #2980 Added nvtext is_vowel/is_consonant functions
- PR #2987 Add `inplace` arg to `DataFrame.reset_index` and `Series`
- PR #3011 Added libcudf++ transition guide
- PR #3129 Add strings column factory from `std::vector`s
- PR #3054 Add parquet reader support for decimal data types
- PR #3022 adds DataFrame.astype for cuDF dataframes
- PR #2962 Add isnull(), notnull() and related functions
- PR #3025 Move search files to legacy
- PR #3068 Add `scalar` class
- PR #3094 Adding `any` and `all` support from libcudf
- PR #3130 Define and implement new `column_wrapper`
- PR #3143 Define and implement new copying APIs `slice` and `split`
- PR #3161 Move merge files to legacy
- PR #3079 Added support to write ORC files given a local path
- PR #3192 Add dtype param to cast `DataFrame` on init
- PR #3213 Port cuIO to libcudf++
- PR #3222 Add nvtext character tokenizer
- PR #3223 Java expose underlying buffers
- PR #3300 Add `DataFrame.insert`
- PR #3263 Define and implement new `valid_if`
- PR #3278 Add `to_host` utility to copy `column_view` to host
- PR #3087 Add new cudf::experimental bool8 wrapper
- PR #3219 Construct column from column_view
- PR #3250 Define and implement new merge APIs
- PR #3144 Define and implement new hashing APIs `hash` and `hash_partition`
- PR #3229 Define and implement new search APIs
- PR #3308 java add API for memory usage callbacks
- PR #2691 Row-wise reduction and scan operations via CuPy
- PR #3291 Add normalize_nans_and_zeros
- PR #3187 Define and implement new replace APIs
- PR #3356 Add vertical concatenation for table/columns
- PR #3344 java split API
- PR #2791 Add `groupby.std()`
- PR #3368 Enable dropna argument in dask_cudf groupby
- PR #3298 add null replacement iterator for column_device_view
- PR #3297 Define and implement new groupby API.
- PR #3396 Update device_atomics with new bool8 and timestamp specializations
- PR #3411 Java host memory management API
- PR #3393 Implement df.cov and enable covariance/correlation in dask_cudf
- PR #3401 Add dask_cudf ORC writer (to_orc)
- PR #3331 Add copy_if_else
- PR #3427 Define and Implement new multi-search API
- PR #3442 Add Bool-index + Multi column + DataFrame support for set-item
- PR #3172 Define and implement new fill/repeat/copy_range APIs
- PR #3490 Add pair iterators for columns
- PR #3497 Add DataFrame.drop(..., inplace=False) argument
- PR #3469 Add string functionality for replace API
- PR #3273 Define and implement new reduction APIs

## Improvements

- PR #2904 Move gpu decompressors to cudf::io namespace
- PR #2977 Moved old C++ test utilities to legacy directory.
- PR #2965 Fix slow orc reader perf with large uncompressed blocks
- PR #2995 Move JIT type utilities to legacy directory
- PR #2927 Add ``Table`` and ``TableView`` extension classes that wrap legacy cudf::table
- PR #3005 Renames `cudf::exp` namespace to `cudf::experimental`
- PR #3008 Make safe versions of `is_null` and `is_valid` in `column_device_view`
- PR #3026 Move fill and repeat files to legacy
- PR #3027 Move copying.hpp and related source to legacy folder
- PR #3014 Snappy decompression optimizations
- PR #3032 Use `asarray` to coerce indices to a NumPy array
- PR #2996 IO Readers: Replace `cuio::device_buffer` with `rmm::device_buffer`
- PR #3051 Specialized hash function for strings column
- PR #3065 Select and Concat for cudf::experimental::table
- PR #3080 Move `valid_if.cuh` to `legacy/`
- PR #3052 Moved replace.hpp functionality to legacy
- PR #3091 Move join files to legacy
- PR #3092 Implicitly init RMM if Java allocates before init
- PR #3029 Update gdf_ numeric types with stdint and move to cudf namespace
- PR #3052 Moved replace.hpp functionality to legacy
- PR #2955 Add cmake option to only build for present GPU architecture
- PR #3070 Move functions.h and related source to legacy
- PR #2951 Allow set_index to handle a list of column names
- PR #3093 Move groupby files to legacy
- PR #2988 Removing GIS functionality (now part of cuSpatial library)
- PR #3067 Java method to return size of device memory buffer
- PR #3083 Improved some binary operation tests to include null testing.
- PR #3084 Update to arrow-cpp and pyarrow 0.15.0
- PR #3071 Move cuIO to legacy
- PR #3126 Round 2 of snappy decompression optimizations
- PR #3046 Define and implement new copying APIs `empty_like` and `allocate_like`
- PR #3128 Support MultiIndex in DataFrame.join
- PR #2971 Added initial gather and scatter methods for strings_column_view
- PR #3133 Port NVStrings to cudf column: count_characters and count_bytes
- PR #2991 Added strings column functions concatenate and join_strings
- PR #3028 Define and implement new `gather` APIs.
- PR #3135 Add nvtx utilities to cudf::nvtx namespace
- PR #3021 Java host side concat of serialized buffers
- PR #3138 Move unary files to legacy
- PR #3170 Port NVStrings substring functions to cudf strings column
- PR #3159 Port NVStrings is-chars-types function to cudf strings column
- PR #3154 Make `table_view_base.column()` const and add `mutable_table_view.column()`
- PR #3175 Set cmake cuda version variables
- PR #3171 Move deprecated error macros to legacy
- PR #3191 Port NVStrings integer convert ops to cudf column
- PR #3189 Port NVStrings find ops to cudf column
- PR #3352 Port NVStrings convert float functions to cudf strings column
- PR #3193 Add cuPy as a formal dependency
- PR #3195 Support for zero columned `table_view`
- PR #3165 Java device memory size for string category
- PR #3205 Move transform files to legacy
- PR #3202 Rename and move error.hpp to public headers
- PR #2878 Use upstream merge code in dask_cudf
- PR #3217 Port NVStrings upper and lower case conversion functions
- PR #3350 Port NVStrings booleans convert functions
- PR #3231 Add `column::release()` to give up ownership of contents.
- PR #3157 Use enum class rather than enum for mask_allocation_policy
- PR #3232 Port NVStrings datetime conversion to cudf strings column
- PR #3136 Define and implement new transpose API
- PR #3237 Define and implement new transform APIs
- PR #3245 Move binaryop files to legacy
- PR #3241 Move stream_compaction files to legacy
- PR #3166 Move reductions to legacy
- PR #3261 Small cleanup: remove `== true`
- PR #3271 Update rmm API based on `rmm.reinitialize(...)` change
- PR #3266 Remove optional checks for CuPy
- PR #3268 Adding null ordering per column feature when sorting
- PR #3239 Adding floating point specialization to comparators for NaNs
- PR #3270 Move predicates files to legacy
- PR #3281 Add to_host specialization for strings in column test utilities
- PR #3282 Add `num_bitmask_words`
- PR #3252 Add new factory methods to include passing an existing null mask
- PR #3288 Make `bit.cuh` utilities usable from host code.
- PR #3287 Move rolling windows files to legacy
- PR #3182 Define and implement new unary APIs `is_null` and `is_not_null`
- PR #3314 Drop `cython` from run requirements
- PR #3301 Add tests for empty column wrapper.
- PR #3294 Update to arrow-cpp and pyarrow 0.15.1
- PR #3310 Add `row_hasher` and `element_hasher` utilities
- PR #3272 Support non-default streams when creating/destroying hash maps
- PR #3286 Clean up the starter code on README
- PR #3332 Port NVStrings replace to cudf strings column
- PR #3354 Define and implement new `scatter` APIs
- PR #3322 Port NVStrings pad operations to cudf strings column
- PR #3345 Add cache member for number of characters in string_view class
- PR #3299 Define and implement new `is_sorted` APIs
- PR #3328 Partition by stripes in dask_cudf ORC reader
- PR #3243 Use upstream join code in dask_cudf
- PR #3371 Add `select` method to `table_view`
- PR #3309 Add java and JNI bindings for search bounds
- PR #3305 Define and implement new rolling window APIs
- PR #3380 Concatenate columns of strings
- PR #3382 Add fill function for strings column
- PR #3391 Move device_atomics_tests.cu files to legacy
- PR #3303 Define and implement new stream compaction APIs `copy_if`, `drop_nulls`,
           `apply_boolean_mask`, `drop_duplicate` and `unique_count`.
- PR #3387 Strings column gather function
- PR #3440 Strings column scatter function
- PR #3389 Move quantiles.hpp + group_quantiles.hpp files to legacy
- PR #3397 Port unary cast to libcudf++
- PR #3398 Move reshape.hpp files to legacy
- PR #3395 Port NVStrings regex extract to cudf strings column
- PR #3423 Port NVStrings htoi to cudf strings column
- PR #3425 Strings column copy_if_else implementation
- PR #3422 Move utilities to legacy
- PR #3201 Define and implement new datetime_ops APIs
- PR #3421 Port NVStrings find_multiple to cudf strings column
- PR #3448 Port scatter_to_tables to libcudf++
- PR #3458 Update strings sections in the transition guide
- PR #3462 Add `make_empty_column` and update `empty_like`.
- PR #3465 Port `aggregation` traits and utilities.
- PR #3214 Define and implement new unary operations APIs
- PR #3475 Add `bitmask_to_host` column utility
- PR #3487 Add is_boolean trait and random timestamp generator for testing
- PR #3492 Small cleanup (remove std::abs) and comment
- PR #3407 Allow multiple row-groups per task in dask_cudf read_parquet
- PR #3512 Remove unused CUDA conda labels
- PR #3500 cudf::fill()/cudf::repeat() support for strings columns.
- PR #3438 Update scalar and scalar_device_view to better support strings
- PR #3414 Add copy_range function for strings column
- PR #3471 Add scalar/column, column/scalar and scalar/scalar overloads to copy_if_else.
- PR #3451 Add support for implicit typecasting of join columns

## Bug Fixes

- PR #2895 Fixed dask_cudf group_split behavior to handle upstream rearrange_by_divisions
- PR #3048 Support for zero columned tables
- PR #3030 Fix snappy decoding regression in PR #3014
- PR #3041 Fixed exp to experimental namespace name change issue
- PR #3056 Add additional cmake hint for finding local build of RMM files
- PR #3060 Move copying.hpp includes to legacy
- PR #3139 Fixed java RMM auto initalization
- PR #3141 Java fix for relocated IO headers
- PR #3149 Rename column_wrapper.cuh to column_wrapper.hpp
- PR #3168 Fix mutable_column_device_view head const_cast
- PR #3199 Update JNI includes for legacy moves
- PR #3204 ORC writer: Fix ByteRLE encoding of NULLs
- PR #2994 Fix split_out-support but with hash_object_dispatch
- PR #3212 Fix string to date casting when format is not specified
- PR #3218 Fixes `row_lexicographic_comparator` issue with handling two tables
- PR #3228 Default initialize RMM when Java native dependencies are loaded
- PR #3012 replacing instances of `to_gpu_array` with `mem`
- PR #3236 Fix Numba 0.46+/CuPy 6.3 interface compatibility
- PR #3276 Update JNI includes for legacy moves
- PR #3256 Fix orc writer crash with multiple string columns
- PR #3211 Fix breaking change caused by rapidsai/rmm#167
- PR #3265 Fix dangling pointer in `is_sorted`
- PR #3267 ORC writer: fix incorrect ByteRLE encoding of long literal runs
- PR #3277 Fix invalid reference to deleted temporary in `is_sorted`.
- PR #3274 ORC writer: fix integer RLEv2 mode2 unsigned base value encoding
- PR #3279 Fix shutdown hang issues with pinned memory pool init executor
- PR #3280 Invalid children check in mutable_column_device_view
- PR #3289 fix java memory usage API for empty columns
- PR #3293 Fix loading of csv files zipped on MacOS (disabled zip min version check)
- PR #3295 Fix storing storing invalid RMM exec policies.
- PR #3307 Add pd.RangeIndex to from_pandas to fix dask_cudf meta_nonempty bug
- PR #3313 Fix public headers including non-public headers
- PR #3318 Revert arrow to 0.15.0 temporarily to unblock downstream projects CI
- PR #3317 Fix index-argument bug in dask_cudf parquet reader
- PR #3323 Fix `insert` non-assert test case
- PR #3341 Fix `Series` constructor converting NoneType to "None"
- PR #3326 Fix and test for detail::gather map iterator type inference
- PR #3334 Remove zero-size exception check from make_strings_column factories
- PR #3333 Fix compilation issues with `constexpr` functions not marked `__device__`
- PR #3340 Make all benchmarks use cudf base fixture to initialize RMM pool
- PR #3337 Fix Java to pad validity buffers to 64-byte boundary
- PR #3362 Fix `find_and_replace` upcasting series for python scalars and lists
- PR #3357 Disabling `column_view` iterators for non fixed-width types
- PR #3383 Fix : properly compute null counts for rolling_window.
- PR #3386 Removing external includes from `column_view.hpp`
- PR #3369 Add write_partition to dask_cudf to fix to_parquet bug
- PR #3388 Support getitem with bools when DataFrame has a MultiIndex
- PR #3408 Fix String and Column (De-)Serialization
- PR #3372 Fix dask-distributed scatter_by_map bug
- PR #3419 Fix a bug in parse_into_parts (incomplete input causing walking past the end of string).
- PR #3413 Fix dask_cudf read_csv file-list bug
- PR #3416 Fix memory leak in ColumnVector when pulling strings off the GPU
- PR #3424 Fix benchmark build by adding libcudacxx to benchmark's CMakeLists.txt
- PR #3435 Fix diff and shift for empty series
- PR #3439 Fix index-name bug in StringColumn concat
- PR #3445 Fix ORC Writer default stripe size
- PR #3459 Fix printing of invalid entries
- PR #3466 Fix gather null mask allocation for invalid index
- PR #3468 Fix memory leak issue in `drop_duplicates`
- PR #3474 Fix small doc error in capitalize Docs
- PR #3491 Fix more doc errors in NVStrings
- PR #3478 Fix as_index deep copy via Index.rename inplace arg
- PR #3476 Fix ORC reader timezone conversion
- PR #3188 Repr slices up large DataFrames
- PR #3519 Fix strings column concatenate handling zero-sized columns
- PR #3530 Fix copy_if_else test case fail issue
- PR #3523 Fix lgenfe issue with debug build
- PR #3532 Fix potential use-after-free in cudf parquet reader
- PR #3540 Fix unary_op null_mask bug and add missing test cases
- PR #3559 Use HighLevelGraph api in DataFrame constructor (Fix upstream compatibility)
- PR #3572 Fix CI Issue with hypothesis tests that are flaky


# cuDF 0.10.0 (16 Oct 2019)

## New Features

- PR #2423 Added `groupby.quantile()`
- PR #2522 Add Java bindings for NVStrings backed upper and lower case mutators
- PR #2605 Added Sort based groupby in libcudf
- PR #2607 Add Java bindings for parsing JSON
- PR #2629 Add dropna= parameter to groupby
- PR #2585 ORC & Parquet Readers: Remove millisecond timestamp restriction
- PR #2507 Add GPU-accelerated ORC Writer
- PR #2559 Add Series.tolist()
- PR #2653 Add Java bindings for rolling window operations
- PR #2480 Merge `custreamz` codebase into `cudf` repo
- PR #2674 Add __contains__ for Index/Series/Column
- PR #2635 Add support to read from remote and cloud sources like s3, gcs, hdfs
- PR #2722 Add Java bindings for NVTX ranges
- PR #2702 Add make_bool to dataset generation functions
- PR #2394 Move `rapidsai/custrings` into `cudf`
- PR #2734 Final sync of custrings source into cudf
- PR #2724 Add libcudf support for __contains__
- PR #2777 Add python bindings for porter stemmer measure functionality
- PR #2781 Add issorted to is_monotonic
- PR #2685 Add cudf::scatter_to_tables and cython binding
- PR #2743 Add Java bindings for NVStrings timestamp2long as part of String ColumnVector casting
- PR #2785 Add nvstrings Python docs
- PR #2786 Add benchmarks option to root build.sh
- PR #2802 Add `cudf::repeat()` and `cudf.Series.repeat()`
- PR #2773 Add Fisher's unbiased kurtosis and skew for Series/DataFrame
- PR #2748 Parquet Reader: Add option to specify loading of PANDAS index
- PR #2807 Add scatter_by_map to DataFrame python API
- PR #2836 Add nvstrings.code_points method
- PR #2844 Add Series/DataFrame notnull
- PR #2858 Add GTest type list utilities
- PR #2870 Add support for grouping by Series of arbitrary length
- PR #2719 Series covariance and Pearson correlation
- PR #2207 Beginning of libcudf overhaul: introduce new column and table types
- PR #2869 Add `cudf.CategoricalDtype`
- PR #2838 CSV Reader: Support ARROW_RANDOM_FILE input
- PR #2655 CuPy-based Series and Dataframe .values property
- PR #2803 Added `edit_distance_matrix()` function to calculate pairwise edit distance for each string on a given nvstrings object.
- PR #2811 Start of cudf strings column work based on 2207
- PR #2872 Add Java pinned memory pool allocator
- PR #2969 Add findAndReplaceAll to ColumnVector
- PR #2814 Add Datetimeindex.weekday
- PR #2999 Add timestamp conversion support for string categories
- PR #2918 Add cudf::column timestamp wrapper types

## Improvements

- PR #2578 Update legacy_groupby to use libcudf group_by_without_aggregation
- PR #2581 Removed `managed` allocator from hash map classes.
- PR #2571 Remove unnecessary managed memory from gdf_column_concat
- PR #2648 Cython/Python reorg
- PR #2588 Update Series.append documentation
- PR #2632 Replace dask-cudf set_index code with upstream
- PR #2682 Add cudf.set_allocator() function for easier allocator init
- PR #2642 Improve null printing and testing
- PR #2747 Add missing Cython headers / cudftestutil lib to conda package for cuspatial build
- PR #2706 Compute CSV format in device code to speedup performance
- PR #2673 Add support for np.longlong type
- PR #2703 move dask serialization dispatch into cudf
- PR #2728 Add YYMMDD to version tag for nightly conda packages
- PR #2729 Handle file-handle input in to_csv
- PR #2741 CSV Reader: Move kernel functions into its own file
- PR #2766 Improve nvstrings python cmake flexibility
- PR #2756 Add out_time_unit option to csv reader, support timestamp resolutions
- PR #2771 Stopgap alias for to_gpu_matrix()
- PR #2783 Support mapping input columns to function arguments in apply kernels
- PR #2645 libcudf unique_count for Series.nunique
- PR #2817 Dask-cudf: `read_parquet` support for remote filesystems
- PR #2823 improve java data movement debugging
- PR #2806 CSV Reader: Clean-up row offset operations
- PR #2640 Add dask wait/persist exmaple to 10 minute guide
- PR #2828 Optimizations of kernel launch configuration for `DataFrame.apply_rows` and `DataFrame.apply_chunks`
- PR #2831 Add `column` argument to `DataFrame.drop`
- PR #2775 Various optimizations to improve __getitem__ and __setitem__ performance
- PR #2810 cudf::allocate_like can optionally always allocate a mask.
- PR #2833 Parquet reader: align page data allocation sizes to 4-bytes to satisfy cuda-memcheck
- PR #2832 Using the new Python bindings for UCX
- PR #2856 Update group_split_cudf to use scatter_by_map
- PR #2890 Optionally keep serialized table data on the host.
- PR #2778 Doc: Updated and fixed some docstrings that were formatted incorrectly.
- PR #2830 Use YYMMDD tag in custreamz nightly build
- PR #2875 Java: Remove synchronized from register methods in MemoryCleaner
- PR #2887 Minor snappy decompression optimization
- PR #2899 Use new RMM API based on Cython
- PR #2788 Guide to Python UDFs
- PR #2919 Change java API to use operators in groupby namespace
- PR #2909 CSV Reader: Avoid row offsets host vector default init
- PR #2834 DataFrame supports setting columns via attribute syntax `df.x = col`
- PR #3147 DataFrame can be initialized from rows via list of tuples
- PR #3539 Restrict CuPy to 6

## Bug Fixes

- PR #2584 ORC Reader: fix parsing of `DECIMAL` index positions
- PR #2619 Fix groupby serialization/deserialization
- PR #2614 Update Java version to match
- PR #2601 Fixes nlargest(1) issue in Series and Dataframe
- PR #2610 Fix a bug in index serialization (properly pass DeviceNDArray)
- PR #2621 Fixes the floordiv issue of not promoting float type when rhs is 0
- PR #2611 Types Test: fix static casting from negative int to string
- PR #2618 IO Readers: Fix datasource memory map failure for multiple reads
- PR #2628 groupby_without_aggregation non-nullable input table produces non-nullable output
- PR #2615 fix string category partitioning in java API
- PR #2641 fix string category and timeunit concat in the java API
- PR #2649 Fix groupby issue resulting from column_empty bug
- PR #2658 Fix astype() for null categorical columns
- PR #2660 fix column string category and timeunit concat in the java API
- PR #2664 ORC reader: fix `skip_rows` larger than first stripe
- PR #2654 Allow Java gdfOrderBy to work with string categories
- PR #2669 AVRO reader: fix non-deterministic output
- PR #2668 Update Java bindings to specify timestamp units for ORC and Parquet readers
- PR #2679 AVRO reader: fix cuda errors when decoding compressed streams
- PR #2692 Add concatenation for data-frame with different headers (empty and non-empty)
- PR #2651 Remove nvidia driver installation from ci/cpu/build.sh
- PR #2697 Ensure csv reader sets datetime column time units
- PR #2698 Return RangeIndex from contiguous slice of RangeIndex
- PR #2672 Fix null and integer handling in round
- PR #2704 Parquet Reader: Fix crash when loading string column with nulls
- PR #2725 Fix Jitify issue with running on Turing using CUDA version < 10
- PR #2731 Fix building of benchmarks
- PR #2738 Fix java to find new NVStrings locations
- PR #2736 Pin Jitify branch to v0.10 version
- PR #2742 IO Readers: Fix possible silent failures when creating `NvStrings` instance
- PR #2753 Fix java quantile API calls
- PR #2762 Fix validity processing for time in java
- PR #2796 Fix handling string slicing and other nvstrings delegated methods with dask
- PR #2769 Fix link to API docs in README.md
- PR #2772 Handle multiindex pandas Series #2772
- PR #2749 Fix apply_rows/apply_chunks pessimistic null mask to use in_cols null masks only
- PR #2752 CSV Reader: Fix exception when there's no rows to process
- PR #2716 Added Exception for `StringMethods` in string methods
- PR #2787 Fix Broadcasting `None` to `cudf-series`
- PR #2794 Fix async race in NVCategory::get_value and get_value_bounds
- PR #2795 Fix java build/cast error
- PR #2496 Fix improper merge of two dataframes when names differ
- PR #2824 Fix issue with incorrect result when Numeric Series replace is called several times
- PR #2751 Replace value with null
- PR #2765 Fix Java inequality comparisons for string category
- PR #2818 Fix java join API to use new C++ join API
- PR #2841 Fix nvstrings.slice and slice_from for range (0,0)
- PR #2837 Fix join benchmark
- PR #2809 Add hash_df and group_split dispatch functions for dask
- PR #2843 Parquet reader: fix skip_rows when not aligned with page or row_group boundaries
- PR #2851 Deleted existing dask-cudf/record.txt
- PR #2854 Fix column creation from ephemeral objects exposing __cuda_array_interface__
- PR #2860 Fix boolean indexing when the result is a single row
- PR #2859 Fix tail method issue for string columns
- PR #2852 Fixed `cumsum()` and `cumprod()` on boolean series.
- PR #2865 DaskIO: Fix `read_csv` and `read_orc` when input is list of files
- PR #2750 Fixed casting values to cudf::bool8 so non-zero values always cast to true
- PR #2873 Fixed dask_cudf read_partition bug by generating ParquetDatasetPiece
- PR #2850 Fixes dask_cudf.read_parquet on partitioned datasets
- PR #2896 Properly handle `axis` string keywords in `concat`
- PR #2926 Update rounding algorithm to avoid using fmod
- PR #2968 Fix Java dependency loading when using NVTX
- PR #2963 Fix ORC writer uncompressed block indexing
- PR #2928 CSV Reader: Fix using `byte_range` for large datasets
- PR #2983 Fix sm_70+ race condition in gpu_unsnap
- PR #2964 ORC Writer: Segfault when writing mixed numeric and string columns
- PR #3007 Java: Remove unit test that frees RMM invalid pointer
- PR #3009 Fix orc reader RLEv2 patch position regression from PR #2507
- PR #3002 Fix CUDA invalid configuration errors reported after loading an ORC file without data
- PR #3035 Update update-version.sh for new docs locations
- PR #3038 Fix uninitialized stream parameter in device_table deleter
- PR #3064 Fixes groupby performance issue
- PR #3061 Add rmmInitialize to nvstrings gtests
- PR #3058 Fix UDF doc markdown formatting
- PR #3059 Add nvstrings python build instructions to contributing.md


# cuDF 0.9.0 (21 Aug 2019)

## New Features

- PR #1993 Add CUDA-accelerated series aggregations: mean, var, std
- PR #2111 IO Readers: Support memory buffer, file-like object, and URL inputs
- PR #2012 Add `reindex()` to DataFrame and Series
- PR #2097 Add GPU-accelerated AVRO reader
- PR #2098 Support binary ops on DFs and Series with mismatched indices
- PR #2160 Merge `dask-cudf` codebase into `cudf` repo
- PR #2149 CSV Reader: Add `hex` dtype for explicit hexadecimal parsing
- PR #2156 Add `upper_bound()` and `lower_bound()` for libcudf tables and `searchsorted()` for cuDF Series
- PR #2158 CSV Reader: Support single, non-list/dict argument for `dtype`
- PR #2177 CSV Reader: Add `parse_dates` parameter for explicit date inference
- PR #1744 cudf::apply_boolean_mask and cudf::drop_nulls support for cudf::table inputs (multi-column)
- PR #2196 Add `DataFrame.dropna()`
- PR #2197 CSV Writer: add `chunksize` parameter for `to_csv`
- PR #2215 `type_dispatcher` benchmark
- PR #2179 Add Java quantiles
- PR #2157 Add __array_function__ to DataFrame and Series
- PR #2212 Java support for ORC reader
- PR #2224 Add DataFrame isna, isnull, notna functions
- PR #2236 Add Series.drop_duplicates
- PR #2105 Add hash-based join benchmark
- PR #2316 Add unique, nunique, and value_counts for datetime columns
- PR #2337 Add Java support for slicing a ColumnVector
- PR #2049 Add cudf::merge (sorted merge)
- PR #2368 Full cudf+dask Parquet Support
- PR #2380 New cudf::is_sorted checks whether cudf::table is sorted
- PR #2356 Java column vector standard deviation support
- PR #2221 MultiIndex full indexing - Support iloc and wildcards for loc
- PR #2429 Java support for getting length of strings in a ColumnVector
- PR #2415 Add `value_counts` for series of any type
- PR #2446 Add __array_function__ for index
- PR #2437 ORC reader: Add 'use_np_dtypes' option
- PR #2382 Add CategoricalAccessor add, remove, rename, and ordering methods
- PR #2464 Native implement `__cuda_array_interface__` for Series/Index/Column objects
- PR #2425 Rolling window now accepts array-based user-defined functions
- PR #2442 Add __setitem__
- PR #2449 Java support for getting byte count of strings in a ColumnVector
- PR #2492 Add groupby.size() method
- PR #2358 Add cudf::nans_to_nulls: convert floating point column into bitmask
- PR #2489 Add drop argument to set_index
- PR #2491 Add Java bindings for ORC reader 'use_np_dtypes' option
- PR #2213 Support s/ms/us/ns DatetimeColumn time unit resolutions
- PR #2536 Add _constructor properties to Series and DataFrame

## Improvements

- PR #2103 Move old `column` and `bitmask` files into `legacy/` directory
- PR #2109 added name to Python column classes
- PR #1947 Cleanup serialization code
- PR #2125 More aggregate in java API
- PR #2127 Add in java Scalar tests
- PR #2088 Refactor of Python groupby code
- PR #2130 Java serialization and deserialization of tables.
- PR #2131 Chunk rows logic added to csv_writer
- PR #2129 Add functions in the Java API to support nullable column filtering
- PR #2165 made changes to get_dummies api for it to be available in MethodCache
- PR #2171 Add CodeCov integration, fix doc version, make --skip-tests work when invoking with source
- PR #2184 handle remote orc files for dask-cudf
- PR #2186 Add `getitem` and `getattr` style access to Rolling objects
- PR #2168 Use cudf.Column for CategoricalColumn's categories instead of a tuple
- PR #2193 DOC: cudf::type_dispatcher documentation for specializing dispatched functors
- PR #2199 Better java support for appending strings
- PR #2176 Added column dtype support for datetime, int8, int16 to csv_writer
- PR #2209 Matching `get_dummies` & `select_dtypes` behavior to pandas
- PR #2217 Updated Java bindings to use the new groupby API
- PR #2214 DOC: Update doc instructions to build/install `cudf` and `dask-cudf`
- PR #2220 Update Java bindings for reduction rename
- PR #2232 Move CodeCov upload from build script to Jenkins
- PR #2225 refactor to use libcudf for gathering columns in dataframes
- PR #2293 Improve join performance (faster compute_join_output_size)
- PR #2300 Create separate dask codeowners for dask-cudf codebase
- PR #2304 gdf_group_by_without_aggregations returns gdf_column
- PR #2309 Java readers: remove redundant copy of result pointers
- PR #2307 Add `black` and `isort` to style checker script
- PR #2345 Restore removal of old groupby implementation
- PR #2342 Improve `astype()` to operate all ways
- PR #2329 using libcudf cudf::copy for column deep copy
- PR #2344 DOC: docs on code formatting for contributors
- PR #2376 Add inoperative axis= and win_type= arguments to Rolling()
- PR #2378 remove dask for (de-)serialization of cudf objects
- PR #2353 Bump Arrow and Dask versions
- PR #2377 Replace `standard_python_slice` with just `slice.indices()`
- PR #2373 cudf.DataFrame enchancements & Series.values support
- PR #2392 Remove dlpack submodule; make cuDF's Cython API externally accessible
- PR #2430 Updated Java bindings to use the new unary API
- PR #2406 Moved all existing `table` related files to a `legacy/` directory
- PR #2350 Performance related changes to get_dummies
- PR #2420 Remove `cudautils.astype` and replace with `typecast.apply_cast`
- PR #2456 Small improvement to typecast utility
- PR #2458 Fix handling of thirdparty packages in `isort` config
- PR #2459 IO Readers: Consolidate all readers to use `datasource` class
- PR #2475 Exposed type_dispatcher.hpp, nvcategory_util.hpp and wrapper_types.hpp in the include folder
- PR #2484 Enabled building libcudf as a static library
- PR #2453 Streamline CUDA_REL environment variable
- PR #2483 Bundle Boost filesystem dependency in the Java jar
- PR #2486 Java API hash functions
- PR #2481 Adds the ignore_null_keys option to the java api
- PR #2490 Java api: support multiple aggregates for the same column
- PR #2510 Java api: uses table based apply_boolean_mask
- PR #2432 Use pandas formatting for console, html, and latex output
- PR #2573 Bump numba version to 0.45.1
- PR #2606 Fix references to notebooks-contrib

## Bug Fixes

- PR #2086 Fixed quantile api behavior mismatch in series & dataframe
- PR #2128 Add offset param to host buffer readers in java API.
- PR #2145 Work around binops validity checks for java
- PR #2146 Work around unary_math validity checks for java
- PR #2151 Fixes bug in cudf::copy_range where null_count was invalid
- PR #2139 matching to pandas describe behavior & fixing nan values issue
- PR #2161 Implicitly convert unsigned to signed integer types in binops
- PR #2154 CSV Reader: Fix bools misdetected as strings dtype
- PR #2178 Fix bug in rolling bindings where a view of an ephemeral column was being taken
- PR #2180 Fix issue with isort reordering `importorskip` below imports depending on them
- PR #2187 fix to honor dtype when numpy arrays are passed to columnops.as_column
- PR #2190 Fix issue in astype conversion of string column to 'str'
- PR #2208 Fix issue with calling `head()` on one row dataframe
- PR #2229 Propagate exceptions from Cython cdef functions
- PR #2234 Fix issue with local build script not properly building
- PR #2223 Fix CUDA invalid configuration errors reported after loading small compressed ORC files
- PR #2162 Setting is_unique and is_monotonic-related attributes
- PR #2244 Fix ORC RLEv2 delta mode decoding with nonzero residual delta width
- PR #2297 Work around `var/std` unsupported only at debug build
- PR #2302 Fixed java serialization corner case
- PR #2355 Handle float16 in binary operations
- PR #2311 Fix copy behaviour for GenericIndex
- PR #2349 Fix issues with String filter in java API
- PR #2323 Fix groupby on categoricals
- PR #2328 Ensure order is preserved in CategoricalAccessor._set_categories
- PR #2202 Fix issue with unary ops mishandling empty input
- PR #2326 Fix for bug in DLPack when reading multiple columns
- PR #2324 Fix cudf Docker build
- PR #2325 Fix ORC RLEv2 patched base mode decoding with nonzero patch width
- PR #2235 Fix get_dummies to be compatible with dask
- PR #2332 Zero initialize gdf_dtype_extra_info
- PR #2355 Handle float16 in binary operations
- PR #2360 Fix missing dtype handling in cudf.Series & columnops.as_column
- PR #2364 Fix quantile api and other trivial issues around it
- PR #2361 Fixed issue with `codes` of CategoricalIndex
- PR #2357 Fixed inconsistent type of index created with from_pandas vs direct construction
- PR #2389 Fixed Rolling __getattr__ and __getitem__ for offset based windows
- PR #2402 Fixed bug in valid mask computation in cudf::copy_if (apply_boolean_mask)
- PR #2401 Fix to a scalar datetime(of type Days) issue
- PR #2386 Correctly allocate output valids in groupby
- PR #2411 Fixed failures on binary op on single element string column
- PR #2422 Fix Pandas logical binary operation incompatibilites
- PR #2447 Fix CodeCov posting build statuses temporarily
- PR #2450 Fix erroneous null handling in `cudf.DataFrame`'s `apply_rows`
- PR #2470 Fix issues with empty strings and string categories (Java)
- PR #2471 Fix String Column Validity.
- PR #2481 Fix java validity buffer serialization
- PR #2485 Updated bytes calculation to use size_t to avoid overflow in column concat
- PR #2461 Fix groupby multiple aggregations same column
- PR #2514 Fix cudf::drop_nulls threshold handling in Cython
- PR #2516 Fix utilities include paths and meta.yaml header paths
- PR #2517 Fix device memory leak in to_dlpack tensor deleter
- PR #2431 Fix local build generated file ownerships
- PR #2511 Added import of orc, refactored exception handlers to not squash fatal exceptions
- PR #2527 Fix index and column input handling in dask_cudf read_parquet
- PR #2466 Fix `dataframe.query` returning null rows erroneously
- PR #2548 Orc reader: fix non-deterministic data decoding at chunk boundaries
- PR #2557 fix cudautils import in string.py
- PR #2521 Fix casting datetimes from/to the same resolution
- PR #2545 Fix MultiIndexes with datetime levels
- PR #2560 Remove duplicate `dlpack` definition in conda recipe
- PR #2567 Fix ColumnVector.fromScalar issues while dealing with null scalars
- PR #2565 Orc reader: fix incorrect data decoding of int64 data types
- PR #2577 Fix search benchmark compilation error by adding necessary header
- PR #2604 Fix a bug in copying.pyx:_normalize_types that upcasted int32 to int64


# cuDF 0.8.0 (27 June 2019)

## New Features

- PR #1524 Add GPU-accelerated JSON Lines parser with limited feature set
- PR #1569 Add support for Json objects to the JSON Lines reader
- PR #1622 Add Series.loc
- PR #1654 Add cudf::apply_boolean_mask: faster replacement for gdf_apply_stencil
- PR #1487 cython gather/scatter
- PR #1310 Implemented the slice/split functionality.
- PR #1630 Add Python layer to the GPU-accelerated JSON reader
- PR #1745 Add rounding of numeric columns via Numba
- PR #1772 JSON reader: add support for BytesIO and StringIO input
- PR #1527 Support GDF_BOOL8 in readers and writers
- PR #1819 Logical operators (AND, OR, NOT) for libcudf and cuDF
- PR #1813 ORC Reader: Add support for stripe selection
- PR #1828 JSON Reader: add suport for bool8 columns
- PR #1833 Add column iterator with/without nulls
- PR #1665 Add the point-in-polygon GIS function
- PR #1863 Series and Dataframe methods for all and any
- PR #1908 cudf::copy_range and cudf::fill for copying/assigning an index or range to a constant
- PR #1921 Add additional formats for typecasting to/from strings
- PR #1807 Add Series.dropna()
- PR #1987 Allow user defined functions in the form of ptx code to be passed to binops
- PR #1948 Add operator functions like `Series.add()` to DataFrame and Series
- PR #1954 Add skip test argument to GPU build script
- PR #2018 Add bindings for new groupby C++ API
- PR #1984 Add rolling window operations Series.rolling() and DataFrame.rolling()
- PR #1542 Python method and bindings for to_csv
- PR #1995 Add Java API
- PR #1998 Add google benchmark to cudf
- PR #1845 Add cudf::drop_duplicates, DataFrame.drop_duplicates
- PR #1652 Added `Series.where()` feature
- PR #2074 Java Aggregates, logical ops, and better RMM support
- PR #2140 Add a `cudf::transform` function
- PR #2068 Concatenation of different typed columns

## Improvements

- PR #1538 Replacing LesserRTTI with inequality_comparator
- PR #1703 C++: Added non-aggregating `insert` to `concurrent_unordered_map` with specializations to store pairs with a single atomicCAS when possible.
- PR #1422 C++: Added a RAII wrapper for CUDA streams
- PR #1701 Added `unique` method for stringColumns
- PR #1713 Add documentation for Dask-XGBoost
- PR #1666 CSV Reader: Improve performance for files with large number of columns
- PR #1725 Enable the ability to use a single column groupby as its own index
- PR #1759 Add an example showing simultaneous rolling averages to `apply_grouped` documentation
- PR #1746 C++: Remove unused code: `windowed_ops.cu`, `sorting.cu`, `hash_ops.cu`
- PR #1748 C++: Add `bool` nullability flag to `device_table` row operators
- PR #1764 Improve Numerical column: `mean_var` and `mean`
- PR #1767 Speed up Python unit tests
- PR #1770 Added build.sh script, updated CI scripts and documentation
- PR #1739 ORC Reader: Add more pytest coverage
- PR #1696 Added null support in `Series.replace()`.
- PR #1390 Added some basic utility functions for `gdf_column`'s
- PR #1791 Added general column comparison code for testing
- PR #1795 Add printing of git submodule info to `print_env.sh`
- PR #1796 Removing old sort based group by code and gdf_filter
- PR #1811 Added funtions for copying/allocating `cudf::table`s
- PR #1838 Improve columnops.column_empty so that it returns typed columns instead of a generic Column
- PR #1890 Add utils.get_dummies- a pandas-like wrapper around one_hot-encoding
- PR #1823 CSV Reader: default the column type to string for empty dataframes
- PR #1827 Create bindings for scalar-vector binops, and update one_hot_encoding to use them
- PR #1817 Operators now support different sized dataframes as long as they don't share different sized columns
- PR #1855 Transition replace_nulls to new C++ API and update corresponding Cython/Python code
- PR #1858 Add `std::initializer_list` constructor to `column_wrapper`
- PR #1846 C++ type-erased gdf_equal_columns test util; fix gdf_equal_columns logic error
- PR #1390 Added some basic utility functions for `gdf_column`s
- PR #1391 Tidy up bit-resolution-operation and bitmask class code
- PR #1882 Add iloc functionality to MultiIndex dataframes
- PR #1884 Rolling windows: general enhancements and better coverage for unit tests
- PR #1886 support GDF_STRING_CATEGORY columns in apply_boolean_mask, drop_nulls and other libcudf functions
- PR #1896 Improve performance of groupby with levels specified in dask-cudf
- PR #1915 Improve iloc performance for non-contiguous row selection
- PR #1859 Convert read_json into a C++ API
- PR #1919 Rename libcudf namespace gdf to namespace cudf
- PR #1850 Support left_on and right_on for DataFrame merge operator
- PR #1930 Specialize constructor for `cudf::bool8` to cast argument to `bool`
- PR #1938 Add default constructor for `column_wrapper`
- PR #1930 Specialize constructor for `cudf::bool8` to cast argument to `bool`
- PR #1952 consolidate libcudf public API headers in include/cudf
- PR #1949 Improved selection with boolmask using libcudf `apply_boolean_mask`
- PR #1956 Add support for nulls in `query()`
- PR #1973 Update `std::tuple` to `std::pair` in top-most libcudf APIs and C++ transition guide
- PR #1981 Convert read_csv into a C++ API
- PR #1868 ORC Reader: Support row index for speed up on small/medium datasets
- PR #1964 Added support for list-like types in Series.str.cat
- PR #2005 Use HTML5 details tag in bug report issue template
- PR #2003 Removed few redundant unit-tests from test_string.py::test_string_cat
- PR #1944 Groupby design improvements
- PR #2017 Convert `read_orc()` into a C++ API
- PR #2011 Convert `read_parquet()` into a C++ API
- PR #1756 Add documentation "10 Minutes to cuDF and dask_cuDF"
- PR #2034 Adding support for string columns concatenation using "add" binary operator
- PR #2042 Replace old "10 Minutes" guide with new guide for docs build process
- PR #2036 Make library of common test utils to speed up tests compilation
- PR #2022 Facilitating get_dummies to be a high level api too
- PR #2050 Namespace IO readers and add back free-form `read_xxx` functions
- PR #2104 Add a functional ``sort=`` keyword argument to groupby
- PR #2108 Add `find_and_replace` for StringColumn for replacing single values
- PR #1803 cuDF/CuPy interoperability documentation

## Bug Fixes

- PR #1465 Fix for test_orc.py and test_sparse_df.py test failures
- PR #1583 Fix underlying issue in `as_index()` that was causing `Series.quantile()` to fail
- PR #1680 Add errors= keyword to drop() to fix cudf-dask bug
- PR #1651 Fix `query` function on empty dataframe
- PR #1616 Fix CategoricalColumn to access categories by index instead of iteration
- PR #1660 Fix bug in `loc` when indexing with a column name (a string)
- PR #1683 ORC reader: fix timestamp conversion to UTC
- PR #1613 Improve CategoricalColumn.fillna(-1) performance
- PR #1642 Fix failure of CSV_TEST gdf_csv_test.SkiprowsNrows on multiuser systems
- PR #1709 Fix handling of `datetime64[ms]` in `dataframe.select_dtypes`
- PR #1704 CSV Reader: Add support for the plus sign in number fields
- PR #1687 CSV reader: return an empty dataframe for zero size input
- PR #1757 Concatenating columns with null columns
- PR #1755 Add col_level keyword argument to melt
- PR #1758 Fix df.set_index() when setting index from an empty column
- PR #1749 ORC reader: fix long strings of NULL values resulting in incorrect data
- PR #1742 Parquet Reader: Fix index column name to match PANDAS compat
- PR #1782 Update libcudf doc version
- PR #1783 Update conda dependencies
- PR #1786 Maintain the original series name in series.unique output
- PR #1760 CSV Reader: fix segfault when dtype list only includes columns from usecols list
- PR #1831 build.sh: Assuming python is in PATH instead of using PYTHON env var
- PR #1839 Raise an error instead of segfaulting when transposing a DataFrame with StringColumns
- PR #1840 Retain index correctly during merge left_on right_on
- PR #1825 cuDF: Multiaggregation Groupby Failures
- PR #1789 CSV Reader: Fix missing support for specifying `int8` and `int16` dtypes
- PR #1857 Cython Bindings: Handle `bool` columns while calling `column_view_from_NDArrays`
- PR #1849 Allow DataFrame support methods to pass arguments to the methods
- PR #1847 Fixed #1375 by moving the nvstring check into the wrapper function
- PR #1864 Fixing cudf reduction for POWER platform
- PR #1869 Parquet reader: fix Dask timestamps not matching with Pandas (convert to milliseconds)
- PR #1876 add dtype=bool for `any`, `all` to treat integer column correctly
- PR #1875 CSV reader: take NaN values into account in dtype detection
- PR #1873 Add column dtype checking for the all/any methods
- PR #1902 Bug with string iteration in _apply_basic_agg
- PR #1887 Fix for initialization issue in pq_read_arg,orc_read_arg
- PR #1867 JSON reader: add support for null/empty fields, including the 'null' literal
- PR #1891 Fix bug #1750 in string column comparison
- PR #1909 Support of `to_pandas()` of boolean series with null values
- PR #1923 Use prefix removal when two aggs are called on a SeriesGroupBy
- PR #1914 Zero initialize gdf_column local variables
- PR #1959 Add support for comparing boolean Series to scalar
- PR #1966 Ignore index fix in series append
- PR #1967 Compute index __sizeof__ only once for DataFrame __sizeof__
- PR #1977 Support CUDA installation in default system directories
- PR #1982 Fixes incorrect index name after join operation
- PR #1985 Implement `GDF_PYMOD`, a special modulo that follows python's sign rules
- PR #1991 Parquet reader: fix decoding of NULLs
- PR #1990 Fixes a rendering bug in the `apply_grouped` documentation
- PR #1978 Fix for values being filled in an empty dataframe
- PR #2001 Correctly create MultiColumn from Pandas MultiColumn
- PR #2006 Handle empty dataframe groupby construction for dask
- PR #1965 Parquet Reader: Fix duplicate index column when it's already in `use_cols`
- PR #2033 Add pip to conda environment files to fix warning
- PR #2028 CSV Reader: Fix reading of uncompressed files without a recognized file extension
- PR #2073 Fix an issue when gathering columns with NVCategory and nulls
- PR #2053 cudf::apply_boolean_mask return empty column for empty boolean mask
- PR #2066 exclude `IteratorTest.mean_var_output` test from debug build
- PR #2069 Fix JNI code to use read_csv and read_parquet APIs
- PR #2071 Fix bug with unfound transitive dependencies for GTests in Ubuntu 18.04
- PR #2089 Configure Sphinx to render params correctly
- PR #2091 Fix another bug with unfound transitive dependencies for `cudftestutils` in Ubuntu 18.04
- PR #2115 Just apply `--disable-new-dtags` instead of trying to define all the transitive dependencies
- PR #2106 Fix errors in JitCache tests caused by sharing of device memory between processes
- PR #2120 Fix errors in JitCache tests caused by running multiple threads on the same data
- PR #2102 Fix memory leak in groupby
- PR #2113 fixed typo in to_csv code example


# cudf 0.7.2 (16 May 2019)

## New Features

- PR #1735 Added overload for atomicAdd on int64. Streamlined implementation of custom atomic overloads.
- PR #1741 Add MultiIndex concatenation

## Bug Fixes

- PR #1718 Fix issue with SeriesGroupBy MultiIndex in dask-cudf
- PR #1734 Python: fix performance regression for groupby count() aggregations
- PR #1768 Cython: fix handling read only schema buffers in gpuarrow reader


# cudf 0.7.1 (11 May 2019)

## New Features

- PR #1702 Lazy load MultiIndex to return groupby performance to near optimal.

## Bug Fixes

- PR #1708 Fix handling of `datetime64[ms]` in `dataframe.select_dtypes`


# cuDF 0.7.0 (10 May 2019)

## New Features

- PR #982 Implement gdf_group_by_without_aggregations and gdf_unique_indices functions
- PR #1142 Add `GDF_BOOL` column type
- PR #1194 Implement overloads for CUDA atomic operations
- PR #1292 Implemented Bitwise binary ops AND, OR, XOR (&, |, ^)
- PR #1235 Add GPU-accelerated Parquet Reader
- PR #1335 Added local_dict arg in `DataFrame.query()`.
- PR #1282 Add Series and DataFrame.describe()
- PR #1356 Rolling windows
- PR #1381 Add DataFrame._get_numeric_data
- PR #1388 Add CODEOWNERS file to auto-request reviews based on where changes are made
- PR #1396 Add DataFrame.drop method
- PR #1413 Add DataFrame.melt method
- PR #1412 Add DataFrame.pop()
- PR #1419 Initial CSV writer function
- PR #1441 Add Series level cumulative ops (cumsum, cummin, cummax, cumprod)
- PR #1420 Add script to build and test on a local gpuCI image
- PR #1440 Add DatetimeColumn.min(), DatetimeColumn.max()
- PR #1455 Add Series.Shift via Numba kernel
- PR #1441 Add Series level cumulative ops (cumsum, cummin, cummax, cumprod)
- PR #1461 Add Python coverage test to gpu build
- PR #1445 Parquet Reader: Add selective reading of rows and row group
- PR #1532 Parquet Reader: Add support for INT96 timestamps
- PR #1516 Add Series and DataFrame.ndim
- PR #1556 Add libcudf C++ transition guide
- PR #1466 Add GPU-accelerated ORC Reader
- PR #1565 Add build script for nightly doc builds
- PR #1508 Add Series isna, isnull, and notna
- PR #1456 Add Series.diff() via Numba kernel
- PR #1588 Add Index `astype` typecasting
- PR #1301 MultiIndex support
- PR #1599 Level keyword supported in groupby
- PR #929 Add support operations to dataframe
- PR #1609 Groupby accept list of Series
- PR #1658 Support `group_keys=True` keyword in groupby method

## Improvements

- PR #1531 Refactor closures as private functions in gpuarrow
- PR #1404 Parquet reader page data decoding speedup
- PR #1076 Use `type_dispatcher` in join, quantiles, filter, segmented sort, radix sort and hash_groupby
- PR #1202 Simplify README.md
- PR #1149 CSV Reader: Change convertStrToValue() functions to `__device__` only
- PR #1238 Improve performance of the CUDA trie used in the CSV reader
- PR #1245 Use file cache for JIT kernels
- PR #1278 Update CONTRIBUTING for new conda environment yml naming conventions
- PR #1163 Refactored UnaryOps. Reduced API to two functions: `gdf_unary_math` and `gdf_cast`. Added `abs`, `-`, and `~` ops. Changed bindings to Cython
- PR #1284 Update docs version
- PR #1287 add exclude argument to cudf.select_dtype function
- PR #1286 Refactor some of the CSV Reader kernels into generic utility functions
- PR #1291 fillna in `Series.to_gpu_array()` and `Series.to_array()` can accept the scalar too now.
- PR #1005 generic `reduction` and `scan` support
- PR #1349 Replace modernGPU sort join with thrust.
- PR #1363 Add a dataframe.mean(...) that raises NotImplementedError to satisfy `dask.dataframe.utils.is_dataframe_like`
- PR #1319 CSV Reader: Use column wrapper for gdf_column output alloc/dealloc
- PR #1376 Change series quantile default to linear
- PR #1399 Replace CFFI bindings for NVTX functions with Cython bindings
- PR #1389 Refactored `set_null_count()`
- PR #1386 Added macros `GDF_TRY()`, `CUDF_TRY()` and `ASSERT_CUDF_SUCCEEDED()`
- PR #1435 Rework CMake and conda recipes to depend on installed libraries
- PR #1391 Tidy up bit-resolution-operation and bitmask class code
- PR #1439 Add cmake variable to enable compiling CUDA code with -lineinfo
- PR #1462 Add ability to read parquet files from arrow::io::RandomAccessFile
- PR #1453 Convert CSV Reader CFFI to Cython
- PR #1479 Convert Parquet Reader CFFI to Cython
- PR #1397 Add a utility function for producing an overflow-safe kernel launch grid configuration
- PR #1382 Add GPU parsing of nested brackets to cuIO parsing utilities
- PR #1481 Add cudf::table constructor to allocate a set of `gdf_column`s
- PR #1484 Convert GroupBy CFFI to Cython
- PR #1463 Allow and default melt keyword argument var_name to be None
- PR #1486 Parquet Reader: Use device_buffer rather than device_ptr
- PR #1525 Add cudatoolkit conda dependency
- PR #1520 Renamed `src/dataframe` to `src/table` and moved `table.hpp`. Made `types.hpp` to be type declarations only.
- PR #1492 Convert transpose CFFI to Cython
- PR #1495 Convert binary and unary ops CFFI to Cython
- PR #1503 Convert sorting and hashing ops CFFI to Cython
- PR #1522 Use latest release version in update-version CI script
- PR #1533 Remove stale join CFFI, fix memory leaks in join Cython
- PR #1521 Added `row_bitmask` to compute bitmask for rows of a table. Merged `valids_ops.cu` and `bitmask_ops.cu`
- PR #1553 Overload `hash_row` to avoid using intial hash values. Updated `gdf_hash` to select between overloads
- PR #1585 Updated `cudf::table` to maintain own copy of wrapped `gdf_column*`s
- PR #1559 Add `except +` to all Cython function definitions to catch C++ exceptions properly
- PR #1617 `has_nulls` and `column_dtypes` for `cudf::table`
- PR #1590 Remove CFFI from the build / install process entirely
- PR #1536 Convert gpuarrow CFFI to Cython
- PR #1655 Add `Column._pointer` as a way to access underlying `gdf_column*` of a `Column`
- PR #1655 Update readme conda install instructions for cudf version 0.6 and 0.7


## Bug Fixes

- PR #1233 Fix dtypes issue while adding the column to `str` dataframe.
- PR #1254 CSV Reader: fix data type detection for floating-point numbers in scientific notation
- PR #1289 Fix looping over each value instead of each category in concatenation
- PR #1293 Fix Inaccurate error message in join.pyx
- PR #1308 Add atomicCAS overload for `int8_t`, `int16_t`
- PR #1317 Fix catch polymorphic exception by reference in ipc.cu
- PR #1325 Fix dtype of null bitmasks to int8
- PR #1326 Update build documentation to use -DCMAKE_CXX11_ABI=ON
- PR #1334 Add "na_position" argument to CategoricalColumn sort_by_values
- PR #1321 Fix out of bounds warning when checking Bzip2 header
- PR #1359 Add atomicAnd/Or/Xor for integers
- PR #1354 Fix `fillna()` behaviour when replacing values with different dtypes
- PR #1347 Fixed core dump issue while passing dict_dtypes without column names in `cudf.read_csv()`
- PR #1379 Fixed build failure caused due to error: 'col_dtype' may be used uninitialized
- PR #1392 Update cudf Dockerfile and package_versions.sh
- PR #1385 Added INT8 type to `_schema_to_dtype` for use in GpuArrowReader
- PR #1393 Fixed a bug in `gdf_count_nonzero_mask()` for the case of 0 bits to count
- PR #1395 Update CONTRIBUTING to use the environment variable CUDF_HOME
- PR #1416 Fix bug at gdf_quantile_exact and gdf_quantile_appox
- PR #1421 Fix remove creation of series multiple times during `add_column()`
- PR #1405 CSV Reader: Fix memory leaks on read_csv() failure
- PR #1328 Fix CategoricalColumn to_arrow() null mask
- PR #1433 Fix NVStrings/categories includes
- PR #1432 Update NVStrings to 0.7.* to coincide with 0.7 development
- PR #1483 Modify CSV reader to avoid cropping blank quoted characters in non-string fields
- PR #1446 Merge 1275 hotfix from master into branch-0.7
- PR #1447 Fix legacy groupby apply docstring
- PR #1451 Fix hash join estimated result size is not correct
- PR #1454 Fix local build script improperly change directory permissions
- PR #1490 Require Dask 1.1.0+ for `is_dataframe_like` test or skip otherwise.
- PR #1491 Use more specific directories & groups in CODEOWNERS
- PR #1497 Fix Thrust issue on CentOS caused by missing default constructor of host_vector elements
- PR #1498 Add missing include guard to device_atomics.cuh and separated DEVICE_ATOMICS_TEST
- PR #1506 Fix csv-write call to updated NVStrings method
- PR #1510 Added nvstrings `fillna()` function
- PR #1507 Parquet Reader: Default string data to GDF_STRING
- PR #1535 Fix doc issue to ensure correct labelling of cudf.series
- PR #1537 Fix `undefined reference` link error in HashPartitionTest
- PR #1548 Fix ci/local/build.sh README from using an incorrect image example
- PR #1551 CSV Reader: Fix integer column name indexing
- PR #1586 Fix broken `scalar_wrapper::operator==`
- PR #1591 ORC/Parquet Reader: Fix missing import for FileNotFoundError exception
- PR #1573 Parquet Reader: Fix crash due to clash with ORC reader datasource
- PR #1607 Revert change of `column.to_dense_buffer` always return by copy for performance concerns
- PR #1618 ORC reader: fix assert & data output when nrows/skiprows isn't aligned to stripe boundaries
- PR #1631 Fix failure of TYPES_TEST on some gcc-7 based systems.
- PR #1641 CSV Reader: Fix skip_blank_lines behavior with Windows line terminators (\r\n)
- PR #1648 ORC reader: fix non-deterministic output when skiprows is non-zero
- PR #1676 Fix groupby `as_index` behaviour with `MultiIndex`
- PR #1659 Fix bug caused by empty groupbys and multiindex slicing throwing exceptions
- PR #1656 Correct Groupby failure in dask when un-aggregable columns are left in dataframe.
- PR #1689 Fix groupby performance regression
- PR #1694 Add Cython as a runtime dependency since it's required in `setup.py`


# cuDF 0.6.1 (25 Mar 2019)

## Bug Fixes

- PR #1275 Fix CentOS exception in DataFrame.hash_partition from using value "returned" by a void function


# cuDF 0.6.0 (22 Mar 2019)

## New Features

- PR #760 Raise `FileNotFoundError` instead of `GDF_FILE_ERROR` in `read_csv` if the file does not exist
- PR #539 Add Python bindings for replace function
- PR #823 Add Doxygen configuration to enable building HTML documentation for libcudf C/C++ API
- PR #807 CSV Reader: Add byte_range parameter to specify the range in the input file to be read
- PR #857 Add Tail method for Series/DataFrame and update Head method to use iloc
- PR #858 Add series feature hashing support
- PR #871 CSV Reader: Add support for NA values, including user specified strings
- PR #893 Adds PyArrow based parquet readers / writers to Python, fix category dtype handling, fix arrow ingest buffer size issues
- PR #867 CSV Reader: Add support for ignoring blank lines and comment lines
- PR #887 Add Series digitize method
- PR #895 Add Series groupby
- PR #898 Add DataFrame.groupby(level=0) support
- PR #920 Add feather, JSON, HDF5 readers / writers from PyArrow / Pandas
- PR #888 CSV Reader: Add prefix parameter for column names, used when parsing without a header
- PR #913 Add DLPack support: convert between cuDF DataFrame and DLTensor
- PR #939 Add ORC reader from PyArrow
- PR #918 Add Series.groupby(level=0) support
- PR #906 Add binary and comparison ops to DataFrame
- PR #958 Support unary and binary ops on indexes
- PR #964 Add `rename` method to `DataFrame`, `Series`, and `Index`
- PR #985 Add `Series.to_frame` method
- PR #985 Add `drop=` keyword to reset_index method
- PR #994 Remove references to pygdf
- PR #990 Add external series groupby support
- PR #988 Add top-level merge function to cuDF
- PR #992 Add comparison binaryops to DateTime columns
- PR #996 Replace relative path imports with absolute paths in tests
- PR #995 CSV Reader: Add index_col parameter to specify the column name or index to be used as row labels
- PR #1004 Add `from_gpu_matrix` method to DataFrame
- PR #997 Add property index setter
- PR #1007 Replace relative path imports with absolute paths in cudf
- PR #1013 select columns with df.columns
- PR #1016 Rename Series.unique_count() to nunique() to match pandas API
- PR #947 Prefixsum to handle nulls and float types
- PR #1029 Remove rest of relative path imports
- PR #1021 Add filtered selection with assignment for Dataframes
- PR #872 Adding NVCategory support to cudf apis
- PR #1052 Add left/right_index and left/right_on keywords to merge
- PR #1091 Add `indicator=` and `suffixes=` keywords to merge
- PR #1107 Add unsupported keywords to Series.fillna
- PR #1032 Add string support to cuDF python
- PR #1136 Removed `gdf_concat`
- PR #1153 Added function for getting the padded allocation size for valid bitmask
- PR #1148 Add cudf.sqrt for dataframes and Series
- PR #1159 Add Python bindings for libcudf dlpack functions
- PR #1155 Add __array_ufunc__ for DataFrame and Series for sqrt
- PR #1168 to_frame for series accepts a name argument


## Improvements

- PR #1218 Add dask-cudf page to API docs
- PR #892 Add support for heterogeneous types in binary ops with JIT
- PR #730 Improve performance of `gdf_table` constructor
- PR #561 Add Doxygen style comments to Join CUDA functions
- PR #813 unified libcudf API functions by replacing gpu_ with gdf_
- PR #822 Add support for `__cuda_array_interface__` for ingest
- PR #756 Consolidate common helper functions from unordered map and multimap
- PR #753 Improve performance of groupby sum and average, especially for cases with few groups.
- PR #836 Add ingest support for arrow chunked arrays in Column, Series, DataFrame creation
- PR #763 Format doxygen comments for csv_read_arg struct
- PR #532 CSV Reader: Use type dispatcher instead of switch block
- PR #694 Unit test utilities improvements
- PR #878 Add better indexing to Groupby
- PR #554 Add `empty` method and `is_monotonic` attribute to `Index`
- PR #1040 Fixed up Doxygen comment tags
- PR #909 CSV Reader: Avoid host->device->host copy for header row data
- PR #916 Improved unit testing and error checking for `gdf_column_concat`
- PR #941 Replace `numpy` call in `Series.hash_encode` with `numba`
- PR #942 Added increment/decrement operators for wrapper types
- PR #943 Updated `count_nonzero_mask` to return `num_rows` when the mask is null
- PR #952 Added trait to map C++ type to `gdf_dtype`
- PR #966 Updated RMM submodule.
- PR #998 Add IO reader/writer modules to API docs, fix for missing cudf.Series docs
- PR #1017 concatenate along columns for Series and DataFrames
- PR #1002 Support indexing a dataframe with another boolean dataframe
- PR #1018 Better concatenation for Series and Dataframes
- PR #1036 Use Numpydoc style docstrings
- PR #1047 Adding gdf_dtype_extra_info to gdf_column_view_augmented
- PR #1054 Added default ctor to SerialTrieNode to overcome Thrust issue in CentOS7 + CUDA10
- PR #1024 CSV Reader: Add support for hexadecimal integers in integral-type columns
- PR #1033 Update `fillna()` to use libcudf function `gdf_replace_nulls`
- PR #1066 Added inplace assignment for columns and select_dtypes for dataframes
- PR #1026 CSV Reader: Change the meaning and type of the quoting parameter to match Pandas
- PR #1100 Adds `CUDF_EXPECTS` error-checking macro
- PR #1092 Fix select_dtype docstring
- PR #1111 Added cudf::table
- PR #1108 Sorting for datetime columns
- PR #1120 Return a `Series` (not a `Column`) from `Series.cat.set_categories()`
- PR #1128 CSV Reader: The last data row does not need to be line terminated
- PR #1183 Bump Arrow version to 0.12.1
- PR #1208 Default to CXX11_ABI=ON
- PR #1252 Fix NVStrings dependencies for cuda 9.2 and 10.0
- PR #2037 Optimize the existing `gather` and `scatter` routines in `libcudf`

## Bug Fixes

- PR #821 Fix flake8 issues revealed by flake8 update
- PR #808 Resolved renamed `d_columns_valids` variable name
- PR #820 CSV Reader: fix the issue where reader adds additional rows when file uses \r\n as a line terminator
- PR #780 CSV Reader: Fix scientific notation parsing and null values for empty quotes
- PR #815 CSV Reader: Fix data parsing when tabs are present in the input CSV file
- PR #850 Fix bug where left joins where the left df has 0 rows causes a crash
- PR #861 Fix memory leak by preserving the boolean mask index
- PR #875 Handle unnamed indexes in to/from arrow functions
- PR #877 Fix ingest of 1 row arrow tables in from arrow function
- PR #876 Added missing `<type_traits>` include
- PR #889 Deleted test_rmm.py which has now moved to RMM repo
- PR #866 Merge v0.5.1 numpy ABI hotfix into 0.6
- PR #917 value_counts return int type on empty columns
- PR #611 Renamed `gdf_reduce_optimal_output_size()` -> `gdf_reduction_get_intermediate_output_size()`
- PR #923 fix index for negative slicing for cudf dataframe and series
- PR #927 CSV Reader: Fix category GDF_CATEGORY hashes not being computed properly
- PR #921 CSV Reader: Fix parsing errors with delim_whitespace, quotations in the header row, unnamed columns
- PR #933 Fix handling objects of all nulls in series creation
- PR #940 CSV Reader: Fix an issue where the last data row is missing when using byte_range
- PR #945 CSV Reader: Fix incorrect datetime64 when milliseconds or space separator are used
- PR #959 Groupby: Problem with column name lookup
- PR #950 Converting dataframe/recarry with non-contiguous arrays
- PR #963 CSV Reader: Fix another issue with missing data rows when using byte_range
- PR #999 Fix 0 sized kernel launches and empty sort_index exception
- PR #993 Fix dtype in selecting 0 rows from objects
- PR #1009 Fix performance regression in `to_pandas` method on DataFrame
- PR #1008 Remove custom dask communication approach
- PR #1001 CSV Reader: Fix a memory access error when reading a large (>2GB) file with date columns
- PR #1019 Binary Ops: Fix error when one input column has null mask but other doesn't
- PR #1014 CSV Reader: Fix false positives in bool value detection
- PR #1034 CSV Reader: Fix parsing floating point precision and leading zero exponents
- PR #1044 CSV Reader: Fix a segfault when byte range aligns with a page
- PR #1058 Added support for `DataFrame.loc[scalar]`
- PR #1060 Fix column creation with all valid nan values
- PR #1073 CSV Reader: Fix an issue where a column name includes the return character
- PR #1090 Updating Doxygen Comments
- PR #1080 Fix dtypes returned from loc / iloc because of lists
- PR #1102 CSV Reader: Minor fixes and memory usage improvements
- PR #1174: Fix release script typo
- PR #1137 Add prebuild script for CI
- PR #1118 Enhanced the `DataFrame.from_records()` feature
- PR #1129 Fix join performance with index parameter from using numpy array
- PR #1145 Issue with .agg call on multi-column dataframes
- PR #908 Some testing code cleanup
- PR #1167 Fix issue with null_count not being set after inplace fillna()
- PR #1184 Fix iloc performance regression
- PR #1185 Support left_on/right_on and also on=str in merge
- PR #1200 Fix allocating bitmasks with numba instead of rmm in allocate_mask function
- PR #1213 Fix bug with csv reader requesting subset of columns using wrong datatype
- PR #1223 gpuCI: Fix label on rapidsai channel on gpu build scripts
- PR #1242 Add explicit Thrust exec policy to fix NVCATEGORY_TEST segfault on some platforms
- PR #1246 Fix categorical tests that failed due to bad implicit type conversion
- PR #1255 Fix overwriting conda package main label uploads
- PR #1259 Add dlpack includes to pip build


# cuDF 0.5.1 (05 Feb 2019)

## Bug Fixes

- PR #842 Avoid using numpy via cimport to prevent ABI issues in Cython compilation


# cuDF 0.5.0 (28 Jan 2019)

## New Features

- PR #722 Add bzip2 decompression support to `read_csv()`
- PR #693 add ZLIB-based GZIP/ZIP support to `read_csv_strings()`
- PR #411 added null support to gdf_order_by (new API) and cudf_table::sort
- PR #525 Added GitHub Issue templates for bugs, documentation, new features, and questions
- PR #501 CSV Reader: Add support for user-specified decimal point and thousands separator to read_csv_strings()
- PR #455 CSV Reader: Add support for user-specified decimal point and thousands separator to read_csv()
- PR #439 add `DataFrame.drop` method similar to pandas
- PR #356 add `DataFrame.transpose` method and `DataFrame.T` property similar to pandas
- PR #505 CSV Reader: Add support for user-specified boolean values
- PR #350 Implemented Series replace function
- PR #490 Added print_env.sh script to gather relevant environment details when reporting cuDF issues
- PR #474 add ZLIB-based GZIP/ZIP support to `read_csv()`
- PR #547 Added melt similar to `pandas.melt()`
- PR #491 Add CI test script to check for updates to CHANGELOG.md in PRs
- PR #550 Add CI test script to check for style issues in PRs
- PR #558 Add CI scripts for cpu-based conda and gpu-based test builds
- PR #524 Add Boolean Indexing
- PR #564 Update python `sort_values` method to use updated libcudf `gdf_order_by` API
- PR #509 CSV Reader: Input CSV file can now be passed in as a text or a binary buffer
- PR #607 Add `__iter__` and iteritems to DataFrame class
- PR #643 added a new api gdf_replace_nulls that allows a user to replace nulls in a column

## Improvements

- PR #426 Removed sort-based groupby and refactored existing groupby APIs. Also improves C++/CUDA compile time.
- PR #461 Add `CUDF_HOME` variable in README.md to replace relative pathing.
- PR #472 RMM: Created centralized rmm::device_vector alias and rmm::exec_policy
- PR #500 Improved the concurrent hash map class to support partitioned (multi-pass) hash table building.
- PR #454 Improve CSV reader docs and examples
- PR #465 Added templated C++ API for RMM to avoid explicit cast to `void**`
- PR #513 `.gitignore` tweaks
- PR #521 Add `assert_eq` function for testing
- PR #502 Simplify Dockerfile for local dev, eliminate old conda/pip envs
- PR #549 Adds `-rdynamic` compiler flag to nvcc for Debug builds
- PR #472 RMM: Created centralized rmm::device_vector alias and rmm::exec_policy
- PR #577 Added external C++ API for scatter/gather functions
- PR #500 Improved the concurrent hash map class to support partitioned (multi-pass) hash table building
- PR #583 Updated `gdf_size_type` to `int`
- PR #500 Improved the concurrent hash map class to support partitioned (multi-pass) hash table building
- PR #617 Added .dockerignore file. Prevents adding stale cmake cache files to the docker container
- PR #658 Reduced `JOIN_TEST` time by isolating overflow test of hash table size computation
- PR #664 Added Debuging instructions to README
- PR #651 Remove noqa marks in `__init__.py` files
- PR #671 CSV Reader: uncompressed buffer input can be parsed without explicitly specifying compression as None
- PR #684 Make RMM a submodule
- PR #718 Ensure sum, product, min, max methods pandas compatibility on empty datasets
- PR #720 Refactored Index classes to make them more Pandas-like, added CategoricalIndex
- PR #749 Improve to_arrow and from_arrow Pandas compatibility
- PR #766 Remove TravisCI references, remove unused variables from CMake, fix ARROW_VERSION in Cmake
- PR #773 Add build-args back to Dockerfile and handle dependencies based on environment yml file
- PR #781 Move thirdparty submodules to root and symlink in /cpp
- PR #843 Fix broken cudf/python API examples, add new methods to the API index

## Bug Fixes

- PR #569 CSV Reader: Fix days being off-by-one when parsing some dates
- PR #531 CSV Reader: Fix incorrect parsing of quoted numbers
- PR #465 Added templated C++ API for RMM to avoid explicit cast to `void**`
- PR #473 Added missing <random> include
- PR #478 CSV Reader: Add api support for auto column detection, header, mangle_dupe_cols, usecols
- PR #495 Updated README to correct where cffi pytest should be executed
- PR #501 Fix the intermittent segfault caused by the `thousands` and `compression` parameters in the csv reader
- PR #502 Simplify Dockerfile for local dev, eliminate old conda/pip envs
- PR #512 fix bug for `on` parameter in `DataFrame.merge` to allow for None or single column name
- PR #511 Updated python/cudf/bindings/join.pyx to fix cudf merge printing out dtypes
- PR #513 `.gitignore` tweaks
- PR #521 Add `assert_eq` function for testing
- PR #537 Fix CMAKE_CUDA_STANDARD_REQURIED typo in CMakeLists.txt
- PR #447 Fix silent failure in initializing DataFrame from generator
- PR #545 Temporarily disable csv reader thousands test to prevent segfault (test re-enabled in PR #501)
- PR #559 Fix Assertion error while using `applymap` to change the output dtype
- PR #575 Update `print_env.sh` script to better handle missing commands
- PR #612 Prevent an exception from occuring with true division on integer series.
- PR #630 Fix deprecation warning for `pd.core.common.is_categorical_dtype`
- PR #622 Fix Series.append() behaviour when appending values with different numeric dtype
- PR #603 Fix error while creating an empty column using None.
- PR #673 Fix array of strings not being caught in from_pandas
- PR #644 Fix return type and column support of dataframe.quantile()
- PR #634 Fix create `DataFrame.from_pandas()` with numeric column names
- PR #654 Add resolution check for GDF_TIMESTAMP in Join
- PR #648 Enforce one-to-one copy required when using `numba>=0.42.0`
- PR #645 Fix cmake build type handling not setting debug options when CMAKE_BUILD_TYPE=="Debug"
- PR #669 Fix GIL deadlock when launching multiple python threads that make Cython calls
- PR #665 Reworked the hash map to add a way to report the destination partition for a key
- PR #670 CMAKE: Fix env include path taking precedence over libcudf source headers
- PR #674 Check for gdf supported column types
- PR #677 Fix 'gdf_csv_test_Dates' gtest failure due to missing nrows parameter
- PR #604 Fix the parsing errors while reading a csv file using `sep` instead of `delimiter`.
- PR #686 Fix converting nulls to NaT values when converting Series to Pandas/Numpy
- PR #689 CSV Reader: Fix behavior with skiprows+header to match pandas implementation
- PR #691 Fixes Join on empty input DFs
- PR #706 CSV Reader: Fix broken dtype inference when whitespace is in data
- PR #717 CSV reader: fix behavior when parsing a csv file with no data rows
- PR #724 CSV Reader: fix build issue due to parameter type mismatch in a std::max call
- PR #734 Prevents reading undefined memory in gpu_expand_mask_bits numba kernel
- PR #747 CSV Reader: fix an issue where CUDA allocations fail with some large input files
- PR #750 Fix race condition for handling NVStrings in CMake
- PR #719 Fix merge column ordering
- PR #770 Fix issue where RMM submodule pointed to wrong branch and pin other to correct branches
- PR #778 Fix hard coded ABI off setting
- PR #784 Update RMM submodule commit-ish and pip paths
- PR #794 Update `rmm::exec_policy` usage to fix segmentation faults when used as temprory allocator.
- PR #800 Point git submodules to branches of forks instead of exact commits


# cuDF 0.4.0 (05 Dec 2018)

## New Features

- PR #398 add pandas-compatible `DataFrame.shape()` and `Series.shape()`
- PR #394 New documentation feature "10 Minutes to cuDF"
- PR #361 CSV Reader: Add support for strings with delimiters

## Improvements

 - PR #436 Improvements for type_dispatcher and wrapper structs
 - PR #429 Add CHANGELOG.md (this file)
 - PR #266 use faster CUDA-accelerated DataFrame column/Series concatenation.
 - PR #379 new C++ `type_dispatcher` reduces code complexity in supporting many data types.
 - PR #349 Improve performance for creating columns from memoryview objects
 - PR #445 Update reductions to use type_dispatcher. Adds integer types support to sum_of_squares.
 - PR #448 Improve installation instructions in README.md
 - PR #456 Change default CMake build to Release, and added option for disabling compilation of tests

## Bug Fixes

 - PR #444 Fix csv_test CUDA too many resources requested fail.
 - PR #396 added missing output buffer in validity tests for groupbys.
 - PR #408 Dockerfile updates for source reorganization
 - PR #437 Add cffi to Dockerfile conda env, fixes "cannot import name 'librmm'"
 - PR #417 Fix `map_test` failure with CUDA 10
 - PR #414 Fix CMake installation include file paths
 - PR #418 Properly cast string dtypes to programmatic dtypes when instantiating columns
 - PR #427 Fix and tests for Concatenation illegal memory access with nulls


# cuDF 0.3.0 (23 Nov 2018)

## New Features

 - PR #336 CSV Reader string support

## Improvements

 - PR #354 source code refactored for better organization. CMake build system overhaul. Beginning of transition to Cython bindings.
 - PR #290 Add support for typecasting to/from datetime dtype
 - PR #323 Add handling pyarrow boolean arrays in input/out, add tests
 - PR #325 GDF_VALIDITY_UNSUPPORTED now returned for algorithms that don't support non-empty valid bitmasks
 - PR #381 Faster InputTooLarge Join test completes in ms rather than minutes.
 - PR #373 .gitignore improvements
 - PR #367 Doc cleanup & examples for DataFrame methods
 - PR #333 Add Rapids Memory Manager documentation
 - PR #321 Rapids Memory Manager adds file/line location logging and convenience macros
 - PR #334 Implement DataFrame `__copy__` and `__deepcopy__`
 - PR #271 Add NVTX ranges to pygdf
 - PR #311 Document system requirements for conda install

## Bug Fixes

 - PR #337 Retain index on `scale()` function
 - PR #344 Fix test failure due to PyArrow 0.11 Boolean handling
 - PR #364 Remove noexcept from managed_allocator;  CMakeLists fix for NVstrings
 - PR #357 Fix bug that made all series be considered booleans for indexing
 - PR #351 replace conda env configuration for developers
 - PRs #346 #360 Fix CSV reading of negative numbers
 - PR #342 Fix CMake to use conda-installed nvstrings
 - PR #341 Preserve categorical dtype after groupby aggregations
 - PR #315 ReadTheDocs build update to fix missing libcuda.so
 - PR #320 FIX out-of-bounds access error in reductions.cu
 - PR #319 Fix out-of-bounds memory access in libcudf count_valid_bits
 - PR #303 Fix printing empty dataframe


# cuDF 0.2.0 and cuDF 0.1.0

These were initial releases of cuDF based on previously separate pyGDF and libGDF libraries.<|MERGE_RESOLUTION|>--- conflicted
+++ resolved
@@ -2,11 +2,8 @@
 
 ## New Features
 
-<<<<<<< HEAD
 - PR #3662 Define and implement `shift`.
-=======
 - PR #3861 Added Series.sum feature for String
->>>>>>> 68320dd4
 
 ## Improvements
 
