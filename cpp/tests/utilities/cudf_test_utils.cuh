--- conflicted
+++ resolved
@@ -124,11 +124,7 @@
                                   std::vector<gdf_valid_type> const & valid_vector = std::vector<gdf_valid_type>())
 {
   // Get the corresponding gdf_dtype for the ColumnType
-<<<<<<< HEAD
-  gdf_dtype gdf_col_type{cudf::type_to_gdf_dtype<ColumnType>::value};
-=======
   gdf_dtype gdf_col_type{cudf::gdf_dtype_of<ColumnType>()};
->>>>>>> d45e8510
 
   EXPECT_TRUE(GDF_invalid != gdf_col_type);
 
