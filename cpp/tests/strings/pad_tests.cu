--- conflicted
+++ resolved
@@ -57,15 +57,9 @@
         cudf::test::expect_columns_equal(*results,expected);
     }
     {
-<<<<<<< HEAD
-        auto results = cudf::strings::pad(strings_view, width, cudf::strings::pad_side::both, phil);
+        auto results = cudf::strings::pad(strings_view, width, cudf::strings::pad_side::BOTH, phil);
 
         std::vector<const char*> h_expected{ "eee ddd", "+bb cc", nullptr, "++++++", "++aa++", "++bbb+", "++ééé+", "+++o++" };
-=======
-        auto results = cudf::strings::pad(strings_view, width, cudf::strings::pad_side::BOTH, phil);
-        
-        std::vector<const char*> h_expected{ "eee ddd", "bb cc+", nullptr, "++++++", "++aa++", "+bbb++", "+ééé++", "++o+++" };
->>>>>>> 83208046
         cudf::test::strings_column_wrapper expected( h_expected.begin(), h_expected.end(),
              thrust::make_transform_iterator( h_expected.begin(), [] (auto str) { return str!=nullptr; }));
         cudf::test::expect_columns_equal(*results,expected);
