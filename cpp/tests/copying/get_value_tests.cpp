/*
 * Copyright (c) 2020, NVIDIA CORPORATION.
 *
 * Licensed under the Apache License, Version 2.0 (the "License");
 * you may not use this file except in compliance with the License.
 * You may obtain a copy of the License at
 *
 *     http://www.apache.org/licenses/LICENSE-2.0
 *
 * Unless required by applicable law or agreed to in writing, software
 * distributed under the License is distributed on an "AS IS" BASIS,
 * WITHOUT WARRANTIES OR CONDITIONS OF ANY KIND, either express or implied.
 * See the License for the specific language governing permissions and
 * limitations under the License.
 */

#include <cudf/copying.hpp>
#include <cudf/dictionary/dictionary_factories.hpp>
#include <cudf/scalar/scalar.hpp>
#include <cudf/types.hpp>
#include <cudf/utilities/type_dispatcher.hpp>

#include <tests/utilities/base_fixture.hpp>
#include <tests/utilities/column_wrapper.hpp>
#include <tests/utilities/cudf_gtest.hpp>
#include <tests/utilities/type_list_utilities.hpp>
#include <tests/utilities/type_lists.hpp>

namespace cudf {
namespace test {

template <typename T>
struct FixedWidthGetValueTest : public BaseFixture {
};

TYPED_TEST_CASE(FixedWidthGetValueTest, FixedWidthTypes);

TYPED_TEST(FixedWidthGetValueTest, BasicGet)
{
<<<<<<< HEAD
  fixed_width_column_wrapper<TypeParam, int64_t> col{9, 8, 7, 6};
=======
  fixed_width_column_wrapper<TypeParam, int32_t> col({9, 8, 7, 6});
>>>>>>> 049f93c4
  auto s = get_element(col, 0);

  using ScalarType = scalar_type_t<TypeParam>;
  auto typed_s     = static_cast<ScalarType const*>(s.get());

  EXPECT_TRUE(s->is_valid());
  EXPECT_EQ(TypeParam(9), typed_s->value());
}

TYPED_TEST(FixedWidthGetValueTest, GetFromNullable)
{
<<<<<<< HEAD
  fixed_width_column_wrapper<TypeParam, int64_t> col({9, 8, 7, 6}, {0, 1, 0, 1});
=======
  fixed_width_column_wrapper<TypeParam, int32_t> col({9, 8, 7, 6}, {0, 1, 0, 1});
>>>>>>> 049f93c4
  auto s = get_element(col, 1);

  using ScalarType = scalar_type_t<TypeParam>;
  auto typed_s     = static_cast<ScalarType const*>(s.get());

  EXPECT_TRUE(s->is_valid());
  EXPECT_EQ(TypeParam(8), typed_s->value());
}

TYPED_TEST(FixedWidthGetValueTest, GetNull)
{
<<<<<<< HEAD
  fixed_width_column_wrapper<TypeParam, int64_t> col({9, 8, 7, 6}, {0, 1, 0, 1});
=======
  fixed_width_column_wrapper<TypeParam, int32_t> col({9, 8, 7, 6}, {0, 1, 0, 1});
>>>>>>> 049f93c4
  auto s = get_element(col, 2);

  EXPECT_FALSE(s->is_valid());
}

TYPED_TEST(FixedWidthGetValueTest, IndexOutOfBounds)
{
<<<<<<< HEAD
  fixed_width_column_wrapper<TypeParam, int64_t> col({9, 8, 7, 6}, {0, 1, 0, 1});
=======
  fixed_width_column_wrapper<TypeParam, int32_t> col({9, 8, 7, 6}, {0, 1, 0, 1});
>>>>>>> 049f93c4

  CUDF_EXPECT_THROW_MESSAGE(get_element(col, -1);, "Index out of bounds");
  CUDF_EXPECT_THROW_MESSAGE(get_element(col, 4);, "Index out of bounds");
}

struct StringGetValueTest : public BaseFixture {
};

TEST_F(StringGetValueTest, BasicGet)
{
  strings_column_wrapper col{"this", "is", "a", "test"};
  auto s = get_element(col, 3);

  auto typed_s = static_cast<string_scalar const*>(s.get());

  EXPECT_TRUE(s->is_valid());
  EXPECT_EQ("test", typed_s->to_string());
}

TEST_F(StringGetValueTest, GetEmpty)
{
  strings_column_wrapper col{"this", "is", "", "test"};
  auto s = get_element(col, 2);

  auto typed_s = static_cast<string_scalar const*>(s.get());

  EXPECT_TRUE(s->is_valid());
  EXPECT_EQ("", typed_s->to_string());
}

TEST_F(StringGetValueTest, GetFromNullable)
{
  strings_column_wrapper col({"this", "is", "a", "test"}, {0, 1, 0, 1});
  auto s = get_element(col, 1);

  auto typed_s = static_cast<string_scalar const*>(s.get());

  EXPECT_TRUE(s->is_valid());
  EXPECT_EQ("is", typed_s->to_string());
}

TEST_F(StringGetValueTest, GetNull)
{
  strings_column_wrapper col({"this", "is", "a", "test"}, {0, 1, 0, 1});
  auto s = get_element(col, 2);

  EXPECT_FALSE(s->is_valid());
}

template <typename T>
struct DictionaryGetValueTest : public BaseFixture {
};

TYPED_TEST_CASE(DictionaryGetValueTest, FixedWidthTypes);

TYPED_TEST(DictionaryGetValueTest, BasicGet)
{
<<<<<<< HEAD
  fixed_width_column_wrapper<TypeParam, int64_t> keys{6, 7, 8, 9};
=======
  fixed_width_column_wrapper<TypeParam, int32_t> keys({6, 7, 8, 9});
>>>>>>> 049f93c4
  fixed_width_column_wrapper<int32_t> indices{0, 0, 1, 2, 1, 3, 3, 2};
  auto col = make_dictionary_column(keys, indices);

  auto s = get_element(*col, 2);

  using ScalarType = scalar_type_t<TypeParam>;
  auto typed_s     = static_cast<ScalarType const*>(s.get());

  EXPECT_TRUE(s->is_valid());
  EXPECT_EQ(TypeParam(7), typed_s->value());
}

TYPED_TEST(DictionaryGetValueTest, GetFromNullable)
{
<<<<<<< HEAD
  fixed_width_column_wrapper<TypeParam, int64_t> keys{6, 7, 8, 9};
=======
  fixed_width_column_wrapper<TypeParam, int32_t> keys({6, 7, 8, 9});
>>>>>>> 049f93c4
  fixed_width_column_wrapper<int32_t> indices({0, 0, 1, 2, 1, 3, 3, 2}, {0, 1, 0, 1, 1, 1, 0, 0});
  auto col = make_dictionary_column(keys, indices);

  auto s = get_element(*col, 3);

  using ScalarType = scalar_type_t<TypeParam>;
  auto typed_s     = static_cast<ScalarType const*>(s.get());

  EXPECT_TRUE(s->is_valid());
  EXPECT_EQ(TypeParam(8), typed_s->value());
}

TYPED_TEST(DictionaryGetValueTest, GetNull)
{
<<<<<<< HEAD
  fixed_width_column_wrapper<TypeParam, int64_t> keys{6, 7, 8, 9};
=======
  fixed_width_column_wrapper<TypeParam, int32_t> keys({6, 7, 8, 9});
>>>>>>> 049f93c4
  fixed_width_column_wrapper<int32_t> indices({0, 0, 1, 2, 1, 3, 3, 2}, {0, 1, 0, 1, 1, 1, 0, 0});
  auto col = make_dictionary_column(keys, indices);

  auto s = get_element(*col, 2);

  EXPECT_FALSE(s->is_valid());
}

}  // namespace test
}  // namespace cudf<|MERGE_RESOLUTION|>--- conflicted
+++ resolved
@@ -37,11 +37,7 @@
 
 TYPED_TEST(FixedWidthGetValueTest, BasicGet)
 {
-<<<<<<< HEAD
-  fixed_width_column_wrapper<TypeParam, int64_t> col{9, 8, 7, 6};
-=======
   fixed_width_column_wrapper<TypeParam, int32_t> col({9, 8, 7, 6});
->>>>>>> 049f93c4
   auto s = get_element(col, 0);
 
   using ScalarType = scalar_type_t<TypeParam>;
@@ -53,11 +49,7 @@
 
 TYPED_TEST(FixedWidthGetValueTest, GetFromNullable)
 {
-<<<<<<< HEAD
-  fixed_width_column_wrapper<TypeParam, int64_t> col({9, 8, 7, 6}, {0, 1, 0, 1});
-=======
   fixed_width_column_wrapper<TypeParam, int32_t> col({9, 8, 7, 6}, {0, 1, 0, 1});
->>>>>>> 049f93c4
   auto s = get_element(col, 1);
 
   using ScalarType = scalar_type_t<TypeParam>;
@@ -69,11 +61,7 @@
 
 TYPED_TEST(FixedWidthGetValueTest, GetNull)
 {
-<<<<<<< HEAD
-  fixed_width_column_wrapper<TypeParam, int64_t> col({9, 8, 7, 6}, {0, 1, 0, 1});
-=======
   fixed_width_column_wrapper<TypeParam, int32_t> col({9, 8, 7, 6}, {0, 1, 0, 1});
->>>>>>> 049f93c4
   auto s = get_element(col, 2);
 
   EXPECT_FALSE(s->is_valid());
@@ -81,11 +69,7 @@
 
 TYPED_TEST(FixedWidthGetValueTest, IndexOutOfBounds)
 {
-<<<<<<< HEAD
-  fixed_width_column_wrapper<TypeParam, int64_t> col({9, 8, 7, 6}, {0, 1, 0, 1});
-=======
   fixed_width_column_wrapper<TypeParam, int32_t> col({9, 8, 7, 6}, {0, 1, 0, 1});
->>>>>>> 049f93c4
 
   CUDF_EXPECT_THROW_MESSAGE(get_element(col, -1);, "Index out of bounds");
   CUDF_EXPECT_THROW_MESSAGE(get_element(col, 4);, "Index out of bounds");
@@ -143,11 +127,7 @@
 
 TYPED_TEST(DictionaryGetValueTest, BasicGet)
 {
-<<<<<<< HEAD
-  fixed_width_column_wrapper<TypeParam, int64_t> keys{6, 7, 8, 9};
-=======
   fixed_width_column_wrapper<TypeParam, int32_t> keys({6, 7, 8, 9});
->>>>>>> 049f93c4
   fixed_width_column_wrapper<int32_t> indices{0, 0, 1, 2, 1, 3, 3, 2};
   auto col = make_dictionary_column(keys, indices);
 
@@ -162,11 +142,7 @@
 
 TYPED_TEST(DictionaryGetValueTest, GetFromNullable)
 {
-<<<<<<< HEAD
-  fixed_width_column_wrapper<TypeParam, int64_t> keys{6, 7, 8, 9};
-=======
   fixed_width_column_wrapper<TypeParam, int32_t> keys({6, 7, 8, 9});
->>>>>>> 049f93c4
   fixed_width_column_wrapper<int32_t> indices({0, 0, 1, 2, 1, 3, 3, 2}, {0, 1, 0, 1, 1, 1, 0, 0});
   auto col = make_dictionary_column(keys, indices);
 
@@ -181,11 +157,7 @@
 
 TYPED_TEST(DictionaryGetValueTest, GetNull)
 {
-<<<<<<< HEAD
-  fixed_width_column_wrapper<TypeParam, int64_t> keys{6, 7, 8, 9};
-=======
   fixed_width_column_wrapper<TypeParam, int32_t> keys({6, 7, 8, 9});
->>>>>>> 049f93c4
   fixed_width_column_wrapper<int32_t> indices({0, 0, 1, 2, 1, 3, 3, 2}, {0, 1, 0, 1, 1, 1, 0, 0});
   auto col = make_dictionary_column(keys, indices);
 
