/*
 * Copyright (c) 2019, NVIDIA CORPORATION.
 *
 * Licensed under the Apache License, Version 2.0 (the "License");
 * you may not use this file except in compliance with the License.
 * You may obtain a copy of the License at
 *
 *     http://www.apache.org/licenses/LICENSE-2.0
 *
 * Unless required by applicable law or agreed to in writing, software
 * distributed under the License is distributed on an "AS IS" BASIS,
 * WITHOUT WARRANTIES OR CONDITIONS OF ANY KIND, either express or implied.
 * See the License for the specific language governing permissions and
 * limitations under the License.
 */

#include <tests/utilities/column_wrapper.hpp>
#include <tests/utilities/cudf_gtest.hpp>
#include <tests/utilities/base_fixture.hpp>
#include <tests/utilities/column_utilities.hpp>
#include <tests/utilities/type_lists.hpp>

#include <cudf/copying.hpp>
#include <cudf/column/column.hpp>
#include <cudf/column/column_view.hpp>

#include <thrust/iterator/counting_iterator.h>

auto all_valid = [](cudf::size_type row) { return true; };
auto even_valid = [](cudf::size_type row) { return (row % 2 == 0); };

template <typename T>
class CopyRangeTypedTestFixture : public cudf::test::BaseFixture {
public:
  static constexpr cudf::size_type column_size{1000};

  void test(cudf::column_view const& source,
            cudf::column_view const& expected,
            cudf::mutable_column_view& target,
            cudf::size_type source_begin, cudf::size_type source_end,
            cudf::size_type target_begin) {
    static_assert(cudf::is_fixed_width<T>(),
                  "this code assumes fixed-width types.");

    // test the out-of-place version first

    const cudf::column_view immutable_view{target};
    auto p_ret =
      cudf::experimental::copy_range(
        source, immutable_view, source_begin, source_end, target_begin);
    cudf::test::expect_columns_equal(*p_ret, expected);

    // test the in-place version second

    EXPECT_NO_THROW(cudf::experimental::copy_range_in_place(
      source, target, source_begin, source_end, target_begin));
    cudf::test::expect_columns_equal(target, expected);
  }
};

TYPED_TEST_CASE(CopyRangeTypedTestFixture, cudf::test::FixedWidthTypes);

TYPED_TEST(CopyRangeTypedTestFixture, CopyWithNulls)
{
  using T = TypeParam;

  cudf::size_type size{CopyRangeTypedTestFixture<T>::column_size};
  cudf::size_type source_begin{9};
  cudf::size_type source_end{size - 50};
  cudf::size_type target_begin{30};
  auto target_end = target_begin + (source_end - source_begin);
  auto row_diff = source_begin - target_begin;

  auto target = cudf::test::fixed_width_column_wrapper<T>(
    thrust::make_counting_iterator(0),
    thrust::make_counting_iterator(0) + size,
    cudf::test::make_counting_transform_iterator(0, all_valid));

  auto source_elements =
    cudf::test::make_counting_transform_iterator(
      0, [](auto i) { return i * 2; });
  auto source = cudf::test::fixed_width_column_wrapper<T>(
    source_elements,
    source_elements + size,
    cudf::test::make_counting_transform_iterator(
      0, even_valid));

  auto expected_elements =
    cudf::test::make_counting_transform_iterator(
      0,
      [target_begin, target_end, row_diff](auto i) {
        return ((i >= target_begin) && (i < target_end)) ?
          (i + row_diff) * 2 : i;
     });
  auto expected = cudf::test::fixed_width_column_wrapper<T>(
    expected_elements,
    expected_elements + size,
    cudf::test::make_counting_transform_iterator(
      0,
      [target_begin, target_end, row_diff](auto i) {
        return ((i >= target_begin) && (i < target_end)) ?
          even_valid(i + row_diff) : all_valid(i);
      }));

  cudf::mutable_column_view target_view{target};
  this->test(source, expected, target_view,
             source_begin, source_end, target_begin);
}

TYPED_TEST(CopyRangeTypedTestFixture, CopyNoNulls)
{
  using T = TypeParam;

  cudf::size_type size{CopyRangeTypedTestFixture<T>::column_size};
  cudf::size_type source_begin{9};
  cudf::size_type source_end{size - 50};
  cudf::size_type target_begin{30};
  auto target_end = target_begin + (source_end - source_begin);
  auto row_diff = source_begin - target_begin;

  auto target = cudf::test::fixed_width_column_wrapper<T>(
    thrust::make_counting_iterator(0),
    thrust::make_counting_iterator(0) + size);

  auto source_elements =
    cudf::test::make_counting_transform_iterator(
      0, [](auto i) { return i * 2; });
  auto source = cudf::test::fixed_width_column_wrapper<T>(
    source_elements,
    source_elements + size);

  auto expected_elements =
    cudf::test::make_counting_transform_iterator(
      0,
      [target_begin, target_end, row_diff](auto i) {
        return ((i >= target_begin) && (i < target_end)) ?
          (i + row_diff) * 2 : i;
     });
  auto expected = cudf::test::fixed_width_column_wrapper<T>(
    expected_elements,
    expected_elements + size);

  cudf::mutable_column_view target_view{target};
  this->test(source, expected, target_view,
             source_begin, source_end, target_begin);
}

TYPED_TEST(CopyRangeTypedTestFixture, CopyWithNullsNonzeroOffset)
{
  using T = TypeParam;

  cudf::size_type size{CopyRangeTypedTestFixture<T>::column_size};
  cudf::size_type source_offset{27};
  cudf::size_type source_begin{9};
  cudf::size_type source_end{50};
  cudf::size_type target_offset{58};
  cudf::size_type target_begin{30};
  auto target_end = target_begin + (source_end - source_begin);
  auto row_diff =
    (source_offset + source_begin) - (target_offset + target_begin);

  auto target = cudf::test::fixed_width_column_wrapper<T>(
    thrust::make_counting_iterator(0),
    thrust::make_counting_iterator(0) + size,
    cudf::test::make_counting_transform_iterator(0, all_valid));

  cudf::mutable_column_view tmp = target;
  cudf::mutable_column_view target_slice(tmp.type(), tmp.size() - target_offset,
                                         tmp.head<T>(), tmp.null_mask(),
                                         tmp.null_count(), target_offset);

  auto source_elements =
    cudf::test::make_counting_transform_iterator(
      0, [](auto i) { return i * 2; });
  auto source = cudf::test::fixed_width_column_wrapper<T>(
    source_elements,
    source_elements + size,
    cudf::test::make_counting_transform_iterator(
      0, even_valid));

  auto source_slice = cudf::experimental::slice(
    source,
    std::vector<cudf::size_type>{source_offset, size})[0];

  auto expected_elements =
    cudf::test::make_counting_transform_iterator(
      0,
      [target_offset, target_begin, target_end, row_diff](auto i) {
        return ((i >= target_offset + target_begin) &&
                (i < target_offset + target_end)) ?
          (i + row_diff) * 2 : i;
     });
  auto expected = cudf::test::fixed_width_column_wrapper<T>(
    expected_elements,
    expected_elements + size,
    cudf::test::make_counting_transform_iterator(
      0,
      [target_offset, target_begin, target_end, row_diff](auto i) {
        return ((i >= target_offset + target_begin) &&
                (i < target_offset + target_end)) ?
          even_valid(i + row_diff) : all_valid(i);
      }));

  auto expected_slice =
    cudf::experimental::slice(
      expected,
      std::vector<cudf::size_type>{target_offset, size})[0];

  this->test(source_slice, expected_slice, target_slice,
             source_begin, source_end, target_begin);
}

class CopyRangeStringTestFixture : public cudf::test::BaseFixture {};

TEST_F(CopyRangeStringTestFixture, CopyWithNullsString)
{
  cudf::size_type size{100};
  cudf::size_type source_begin{9};
  cudf::size_type source_end{50};
  cudf::size_type target_begin{30};
  auto target_end = target_begin + (source_end - source_begin);
  auto row_diff = source_begin - target_begin;

  auto target_elements =
    cudf::test::make_counting_transform_iterator(
      0, [](auto i) { return "#" + std::to_string(i); });
  auto target = cudf::test::strings_column_wrapper(
    target_elements,
    target_elements + size,
    cudf::test::make_counting_transform_iterator(0, all_valid));

  auto source_elements =
    cudf::test::make_counting_transform_iterator(
      0, [](auto i) { return "#" + std::to_string(i * 2); });
  auto source = cudf::test::strings_column_wrapper(
    source_elements,
    source_elements + size,
    cudf::test::make_counting_transform_iterator(
      0, even_valid));

  auto expected_elements =
    cudf::test::make_counting_transform_iterator(
      0,
      [target_begin, target_end, row_diff](auto i) {
        auto num =
          std::to_string(
            ((i >= target_begin) && (i < target_end)) ? (i + row_diff) * 2 : i);
        return "#" + num;
     });
  auto expected = cudf::test::strings_column_wrapper(
    expected_elements,
    expected_elements + size,
    cudf::test::make_counting_transform_iterator(
      0,
      [target_begin, target_end, row_diff](auto i) {
        return ((i >= target_begin) && (i < target_end)) ?
          even_valid(i + row_diff) : all_valid(i);
      }));

  auto p_ret =
    cudf::experimental::copy_range(
      source, target, source_begin, source_end, target_begin);
  cudf::test::expect_columns_equal(*p_ret, expected);
}

TEST_F(CopyRangeStringTestFixture, CopyNoNullsString)
{
  cudf::size_type size{100};
  cudf::size_type source_begin{9};
  cudf::size_type source_end{50};
  cudf::size_type target_begin{30};
  auto target_end = target_begin + (source_end - source_begin);
  auto row_diff = source_begin - target_begin;

  auto target_elements =
    cudf::test::make_counting_transform_iterator(
      0, [](auto i) { return "#" + std::to_string(i); });
  auto target = cudf::test::strings_column_wrapper(
    target_elements,
    target_elements + size);

  auto source_elements =
    cudf::test::make_counting_transform_iterator(
      0, [](auto i) { return "#" + std::to_string(i * 2); });
  auto source = cudf::test::strings_column_wrapper(
    source_elements,
    source_elements + size);

  auto expected_elements =
    cudf::test::make_counting_transform_iterator(
      0,
      [target_begin, target_end, row_diff](auto i) {
        auto num =
          std::to_string(
            ((i >= target_begin) && (i < target_end)) ? (i + row_diff) * 2 : i);
        return "#" + num;
     });
  auto expected = cudf::test::strings_column_wrapper(
    expected_elements,
    expected_elements + size);

  auto p_ret =
    cudf::experimental::copy_range(
      source, target, source_begin, source_end, target_begin);
  cudf::test::expect_columns_equal(*p_ret, expected);
}

TEST_F(CopyRangeStringTestFixture, CopyWithNullsNonzeroOffsetString)
{
  cudf::size_type size{200};
  cudf::size_type source_offset{27};
  cudf::size_type source_begin{9};
  cudf::size_type source_end{50};
  cudf::size_type target_offset{58};
  cudf::size_type target_begin{30};
  auto target_end = target_begin + (source_end - source_begin);
  auto row_diff =
    (source_offset + source_begin) - (target_offset + target_begin);

  auto target_elements =
    cudf::test::make_counting_transform_iterator(
      0, [](auto i) { return "#" + std::to_string(i); });
  auto target = cudf::test::strings_column_wrapper(
    target_elements,
    target_elements + size,
    cudf::test::make_counting_transform_iterator(0, all_valid));

  auto target_slice = cudf::experimental::slice(
    target,
    std::vector<cudf::size_type>{target_offset, size})[0];

  auto source_elements =
    cudf::test::make_counting_transform_iterator(
      0, [](auto i) { return "#" + std::to_string(i * 2); });
  auto source = cudf::test::strings_column_wrapper(
    source_elements,
    source_elements + size,
    cudf::test::make_counting_transform_iterator(
      0, even_valid));

  auto source_slice = cudf::experimental::slice(
    source,
    std::vector<cudf::size_type>{source_offset, size})[0];

  auto expected_elements =
    cudf::test::make_counting_transform_iterator(
      0,
      [target_offset, target_begin, target_end, row_diff](auto i) {
        auto num =
          std::to_string(
            ((i >= target_offset + target_begin) &&
             (i < target_offset + target_end)) ?
            (i + row_diff) * 2 : i);
        return "#" + num;
     });
  auto expected = cudf::test::strings_column_wrapper(
    expected_elements,
    expected_elements + size,
    cudf::test::make_counting_transform_iterator(
      0,
      [target_offset, target_begin, target_end, row_diff](auto i) {
        return ((i >= target_offset + target_begin) &&
                (i < target_offset + target_end)) ?
          even_valid(i + row_diff) : all_valid(i);
      }));

  auto expected_slice =
    cudf::experimental::slice(
      expected,
      std::vector<cudf::size_type>{target_offset, size})[0];

  auto p_ret =
    cudf::experimental::copy_range(
      source_slice, target_slice, source_begin, source_end, target_begin);
  cudf::test::expect_columns_equal(*p_ret, expected_slice);
}

class CopyRangeErrorTestFixture : public cudf::test::BaseFixture {};

TEST_F(CopyRangeErrorTestFixture, InvalidInplaceCall)
{
  cudf::size_type size{100};

  auto target = cudf::test::fixed_width_column_wrapper<int32_t>(
    thrust::make_counting_iterator(0),
    thrust::make_counting_iterator(0) + size);

  auto source = cudf::test::fixed_width_column_wrapper<int32_t>(
    thrust::make_counting_iterator(0),
    thrust::make_counting_iterator(0) + size,
    cudf::test::make_counting_transform_iterator(0, even_valid));

  cudf::mutable_column_view target_view{target};
  // source has null values but target is not nullable.
  EXPECT_THROW(cudf::experimental::copy_range_in_place(
                source, target_view, 0, size, 0),
               cudf::logic_error);

  std::vector<std::string>
    strings{"", "this", "is", "a", "column", "of", "strings"};
  auto target_string =
    cudf::test::strings_column_wrapper(strings.begin(), strings.end());
  auto source_string =
    cudf::test::strings_column_wrapper(strings.begin(), strings.end());

  cudf::mutable_column_view target_view_string{target_string};
  EXPECT_THROW(cudf::experimental::copy_range_in_place(
                 source_string, target_view_string, 0, size, 0),
               cudf::logic_error);
}

TEST_F(CopyRangeErrorTestFixture, InvalidRange)
{
  cudf::size_type size{100};

  auto target = cudf::test::fixed_width_column_wrapper<int32_t>(
    thrust::make_counting_iterator(0),
    thrust::make_counting_iterator(0) + size);

  auto source = cudf::test::fixed_width_column_wrapper<int32_t>(
    thrust::make_counting_iterator(0),
    thrust::make_counting_iterator(0) + size);

  cudf::mutable_column_view target_view{target};
  cudf::column_view source_view{source};

  // empty_range == no-op, this is valid
  EXPECT_NO_THROW(cudf::experimental::copy_range_in_place(
                    source, target_view, 0, 0, 0));
  EXPECT_NO_THROW(auto p_ret = cudf::experimental::copy_range(
                    source, target, 0, 0, 0));

  // source_begin is negative
  EXPECT_THROW(cudf::experimental::copy_range_in_place(
                 source, target_view, -1, size, 0),
               cudf::logic_error);
  EXPECT_THROW(auto p_ret = cudf::experimental::copy_range(
                 source, target, -1, size, 0),
               cudf::logic_error);

  // source_begin > source_end
  EXPECT_THROW(cudf::experimental::copy_range_in_place(
                 source, target_view, 10, 5, 0),
               cudf::logic_error);
  EXPECT_THROW(auto p_ret = cudf::experimental::copy_range(
                 source, target, 10, 5, 0),
               cudf::logic_error);

  // source_begin >= source.size()
<<<<<<< HEAD
  EXPECT_THROW(cudf::experimental::copy_range(
                 source, target_view, 101, 100, 0),
=======
  EXPECT_THROW(cudf::experimental::copy_range_in_place(
                 source, target_view, 100, 100, 0),
>>>>>>> fe6cdd0c
               cudf::logic_error);
  EXPECT_THROW(auto p_ret = cudf::experimental::copy_range(
                 source, target, 101, 100, 0),
               cudf::logic_error);

  // source_end > source.size()
  EXPECT_THROW(cudf::experimental::copy_range_in_place(
                 source, target_view, 99, 101, 0),
               cudf::logic_error);
  EXPECT_THROW(auto p_ret = cudf::experimental::copy_range(
                 source, target, 99, 101, 0),
               cudf::logic_error);

  // target_begin < 0
  EXPECT_THROW(cudf::experimental::copy_range_in_place(
                 source, target_view, 50, 100, -5),
               cudf::logic_error);
  EXPECT_THROW(auto p_ret = cudf::experimental::copy_range(
                 source, target, 50, 100, -5),
               cudf::logic_error);

  // target_begin >= target.size()
  EXPECT_THROW(cudf::experimental::copy_range_in_place(
                 source, target_view, 50, 100, 100),
               cudf::logic_error);
  EXPECT_THROW(auto p_ret = cudf::experimental::copy_range(
                 source, target, 50, 100, 100),
               cudf::logic_error);

  // target_begin + (source_end - source_begin) > target.size()
  EXPECT_THROW(cudf::experimental::copy_range_in_place(
                 source, target_view, 50, 100, 80),
               cudf::logic_error);
  EXPECT_THROW(auto p_ret = cudf::experimental::copy_range(
                 source, target, 50, 100, 80),
               cudf::logic_error);

  // Empty column
  target = cudf::test::fixed_width_column_wrapper<int32_t>{};
  source = cudf::test::fixed_width_column_wrapper<int32_t>{};
  target_view = target;
  source_view = source;

  // empty column == no-op, this is valid
  EXPECT_NO_THROW(cudf::experimental::copy_range(
                    source_view, target_view, 0, source_view.size(), 0));
  EXPECT_NO_THROW(auto p_ret = cudf::experimental::copy_range(
                    source_view, target, 0, source_view.size(), 0));
}

TEST_F(CopyRangeErrorTestFixture, DTypeMismatch)
{
  cudf::size_type size{100};

  auto target = cudf::test::fixed_width_column_wrapper<int32_t>(
    thrust::make_counting_iterator(0),
    thrust::make_counting_iterator(0) + size);

  auto source = cudf::test::fixed_width_column_wrapper<float>(
    thrust::make_counting_iterator(0),
    thrust::make_counting_iterator(0) + size);

  cudf::mutable_column_view target_view{target};

  EXPECT_THROW(cudf::experimental::copy_range_in_place(
                 source, target_view, 0, 100, 0),
               cudf::logic_error);
  EXPECT_THROW(auto p_ret = cudf::experimental::copy_range(
                 source, target, 0, 100, 0),
               cudf::logic_error);
}<|MERGE_RESOLUTION|>--- conflicted
+++ resolved
@@ -447,13 +447,8 @@
                cudf::logic_error);
 
   // source_begin >= source.size()
-<<<<<<< HEAD
-  EXPECT_THROW(cudf::experimental::copy_range(
-                 source, target_view, 101, 100, 0),
-=======
   EXPECT_THROW(cudf::experimental::copy_range_in_place(
                  source, target_view, 100, 100, 0),
->>>>>>> fe6cdd0c
                cudf::logic_error);
   EXPECT_THROW(auto p_ret = cudf::experimental::copy_range(
                  source, target, 101, 100, 0),
@@ -498,7 +493,7 @@
   source_view = source;
 
   // empty column == no-op, this is valid
-  EXPECT_NO_THROW(cudf::experimental::copy_range(
+  EXPECT_NO_THROW(cudf::experimental::copy_range_in_place(
                     source_view, target_view, 0, source_view.size(), 0));
   EXPECT_NO_THROW(auto p_ret = cudf::experimental::copy_range(
                     source_view, target, 0, source_view.size(), 0));
