--- conflicted
+++ resolved
@@ -162,41 +162,9 @@
 
   CUDF_EXPECTS(integers.type().id() == type_id::INT64, "Input column must be type_id::INT64 type");
 
-<<<<<<< HEAD
-  auto column   = column_device_view::create(integers, stream);
-  auto d_column = *column;
-
-  // copy null mask
-  rmm::device_buffer null_mask = cudf::detail::copy_bitmask(integers, stream, mr);
-  // build offsets column
-  auto offsets_transformer_itr = thrust::make_transform_iterator(
-    thrust::make_counting_iterator<int32_t>(0), [d_column] __device__(size_type idx) {
-      if (d_column.is_null(idx)) return 0;
-      size_type bytes   = 3;  // at least 3 dots: xxx.xxx.xxx.xxx
-      int64_t ip_number = d_column.element<int64_t>(idx);
-      for (int n = 0; n < 4; ++n) {
-        auto value = ip_number & 0x00FF;
-        bytes += (value < 10 ? 1 : (value < 100 ? 2 : 3));
-        ip_number = ip_number >> 8;
-      }
-      return bytes;
-    });
-  auto [offsets_column, bytes] = cudf::detail::make_offsets_child_column(
-    offsets_transformer_itr, offsets_transformer_itr + strings_count, stream, mr);
-  auto d_offsets = offsets_column->view().data<int32_t>();
-
-  // build chars column
-  auto chars_column = create_chars_child_column(bytes, stream, mr);
-  auto d_chars      = chars_column->mutable_view().data<char>();
-  thrust::for_each_n(rmm::exec_policy(stream),
-                     thrust::make_counting_iterator<size_type>(0),
-                     strings_count,
-                     integers_to_ipv4_fn{d_column, d_offsets, d_chars});
-=======
   auto d_column = column_device_view::create(integers, stream);
   auto children = cudf::strings::detail::make_strings_children(
     integers_to_ipv4_fn{*d_column}, integers.size(), stream, mr);
->>>>>>> af9c129d
 
   return make_strings_column(integers.size(),
                              std::move(children.first),
