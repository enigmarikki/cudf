--- conflicted
+++ resolved
@@ -50,18 +50,13 @@
   // create a column_view as a wrapper of these indices
   column_view indices_view(data_type{INT32}, strings_count, indices.data().get(), nullptr, 0);
   // build a new strings column from the indices
-  auto sliced_table =
-<<<<<<< HEAD
-    experimental::detail::gather(table_view{{strings.parent()}},
-                                 indices_view,
-                                 experimental::detail::out_of_bounds_policy::NULLIFY,
-                                 experimental::detail::negative_indices_policy::NOT_ALLOWED,
-                                 mr,
-                                 stream)
-      ->release();
-=======
-    cudf::detail::gather(table_view{{strings.parent()}}, indices_view, stream, mr)->release();
->>>>>>> 01ca9eda
+  auto sliced_table = cudf::detail::gather(table_view{{strings.parent()}},
+                                           indices_view,
+                                           cudf::detail::out_of_bounds_policy::NULLIFY,
+                                           cudf::detail::negative_indices_policy::NOT_ALLOWED,
+                                           mr,
+                                           stream)
+                        ->release();
   std::unique_ptr<column> output_column(std::move(sliced_table.front()));
   if (output_column->null_count() == 0)
     output_column->set_null_mask(rmm::device_buffer{0, stream, mr}, 0);
