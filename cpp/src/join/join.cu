--- conflicted
+++ resolved
@@ -29,12 +29,8 @@
 namespace cudf {
 namespace experimental {
 namespace detail {
-<<<<<<< HEAD
-
-/**
-=======
-/**---------------------------------------------------------------------------*
->>>>>>> cfb1f6b6
+
+/**
  * @brief Returns a vector with non-common indices which is set difference
  * between `[0, num_columns)` and index values in common_column_indices
  *
@@ -44,17 +40,10 @@
  * excluded from `[0, num_columns)`
  * @return vector A vector containing only the indices which are not present in
  * `common_column_indices`
-<<<<<<< HEAD
  **/
-auto non_common_column_indices(
-    size_type num_columns,
-    std::vector<size_type> const& common_column_indices) {
-=======
- *---------------------------------------------------------------------------**/
 auto non_common_column_indices(size_type num_columns,
                                std::vector<size_type> const& common_column_indices)
 {
->>>>>>> cfb1f6b6
   CUDF_EXPECTS(common_column_indices.size() <= static_cast<unsigned long>(num_columns),
                "Too many columns in common");
   std::vector<size_type> all_column_indices(num_columns);
