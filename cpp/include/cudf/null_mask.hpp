/*
 * Copyright (c) 2019, NVIDIA CORPORATION.
 *
 * Licensed under the Apache License, Version 2.0 (the "License");
 * you may not use this file except in compliance with the License.
 * You may obtain a copy of the License at
 *
 *     http://www.apache.org/licenses/LICENSE-2.0
 *
 * Unless required by applicable law or agreed to in writing, software
 * distributed under the License is distributed on an "AS IS" BASIS,
 * WITHOUT WARRANTIES OR CONDITIONS OF ANY KIND, either express or implied.
 * See the License for the specific language governing permissions and
 * limitations under the License.
 */
#pragma once

#include <cudf/types.hpp>
#include <cudf/column/column_view.hpp>

#include <rmm/device_buffer.hpp>
#include <rmm/mr/device_memory_resource.hpp>

namespace cudf {

/**---------------------------------------------------------------------------*
 * @brief Returns the null count for a null mask of the specified `state`
 * representing `size` elements.
 *
 * @param state The state of the null mask
 * @param size The number of elements represented by the mask
 * @return size_type The count of null elements
 *---------------------------------------------------------------------------**/
size_type state_null_count(mask_state state, size_type size);

/**---------------------------------------------------------------------------*
 * @brief Computes the required bytes necessary to represent the specified
 * number of bits with a given padding boundary.
 *
 * @note The Arrow specification for the null bitmask requires a 64B padding
 * boundary.
 *
 * @param number_of_bits The number of bits that need to be represented
 * @param padding_boundary The value returned will be rounded up to a multiple
 * of this value
 * @return std::size_t The necessary number of bytes
 *---------------------------------------------------------------------------**/
std::size_t bitmask_allocation_size_bytes(size_type number_of_bits,
                                          std::size_t padding_boundary = 64);

/**---------------------------------------------------------------------------*
 * @brief Creates a `device_buffer` for use as a null value indicator bitmask of
 * a `column`.
 *
 * @param size The number of elements to be represented by the mask
 * @param state The desired state of the mask
 * @param stream Optional, stream on which all memory allocations/operations
 * will be submitted
 * @param mr Device memory resource to use for device memory allocation
 * @return rmm::device_buffer A `device_buffer` for use as a null bitmask
 * satisfying the desired size and state
 *---------------------------------------------------------------------------**/
rmm::device_buffer create_null_mask(
    size_type size, mask_state state, cudaStream_t stream = 0,
    rmm::mr::device_memory_resource* mr = rmm::mr::get_default_resource());

/**---------------------------------------------------------------------------*
 * @brief Given a bitmask, counts the number of set (1) bits in the range
 * `[start, stop)`
 *
 * Returns `0` if `bitmask == nullptr`.
 *
 * @throws `cudf::logic_error` if `start > stop`
 * @throws `cudf::logic_error` if `start < 0`
 *
 * @param bitmask Bitmask residing in device memory whose bits will be counted
 * @param start_bit Index of the first bit to count (inclusive)
 * @param stop_bit Index of the last bit to count (exclusive)
 * @return The number of non-zero bits in the specified range
 *---------------------------------------------------------------------------**/
cudf::size_type count_set_bits(bitmask_type const* bitmask, size_type start,
                               size_type stop);

/**---------------------------------------------------------------------------*
 * @brief Given a bitmask, counts the number of unset (0) bits  in the range
 *`[start, stop)`.
 *
 * Returns `0` if `bitmask == nullptr`.
 *
 * @throws `cudf::logic_error` if `start > stop`
 * @throws `cudf::logic_error` if `start < 0`
 *
 * @param bitmask Bitmask residing in device memory whose bits will be counted
 * @param start_bit Index of the first bit to count (inclusive)
 * @param stop_bit Index of the last bit to count (exclusive)
 * @return The number of zero bits in the specified range
 *---------------------------------------------------------------------------**/
cudf::size_type count_unset_bits(bitmask_type const* bitmask, size_type start,
                                 size_type stop);

/**---------------------------------------------------------------------------*
 * @brief Creates a `device_buffer` from a slice of bitmask defined by a range
 * of indices `[begin_bit, end_bit)`.
 *
<<<<<<< HEAD
 * Returns `0` if `bitmask == nullptr`.
=======
 * Returns empty `device_buffer` if `bitmask == nullptr`.
>>>>>>> 59195ca4
 *
 * @throws `cudf::logic_error` if `begin_bit > end_bit`
 * @throws `cudf::logic_error` if `begin_bit < 0`
 *
<<<<<<< HEAD
 * @param bitmask Bitmask residing in device memory whose bits will be copied
=======
 * @param mask Bitmask residing in device memory whose bits will be copied
>>>>>>> 59195ca4
 * @param begin_bit Index of the first bit to be copied (inclusive)
 * @param end_bit Index of the last bit to be copied (exclusive)
 * @param stream Optional, stream on which all memory allocations and copies
 * will be performed
 * @param mr Optional, the memory resource that will be used for allocating
<<<<<<< HEAD
 * the device memory for the new columns
 * @return rmm::device_buffer A `device_buffer` for use as a null bitmask
 * satisfying the desired size and state
=======
 * the device memory for the new device_buffer
 * @return rmm::device_buffer A `device_buffer` containing the bits
 * `[begin_bit, end_bit)` from `mask`.
>>>>>>> 59195ca4
 *---------------------------------------------------------------------------**/
rmm::device_buffer copy_bitmask(
    bitmask_type const * mask, size_type begin_bit, size_type end_bit,
    cudaStream_t stream = 0,
    rmm::mr::device_memory_resource* mr = rmm::mr::get_default_resource());

<<<<<<< HEAD
=======
/**---------------------------------------------------------------------------*
 * @brief Copies `view`'s bitmask from the bits
 * `[view.offset(), view.offset() + view.size())` into a `device_buffer`
 *
 * Returns empty `device_buffer` if the column is not nullable
 *
 * @throws `cudf::logic_error` if `begin_bit > end_bit`
 * @throws `cudf::logic_error` if `begin_bit < 0`
 *
 * @param view Column view whose bitmask needs to be copied
 * @param begin_bit Index of the first bit to be copied (inclusive)
 * @param end_bit Index of the last bit to be copied (exclusive)
 * @param stream Optional, stream on which all memory allocations and copies
 * will be performed
 * @param mr Optional, the memory resource that will be used for allocating
 * the device memory for the new device_buffer
 * @return rmm::device_buffer A `device_buffer` containing the bits
 * `[view.offset(), view.offset() + view.size())` from `view`'s bitmask.
 *---------------------------------------------------------------------------**/
rmm::device_buffer copy_bitmask(column_view const& view, cudaStream_t stream,
               rmm::mr::device_memory_resource *mr);

>>>>>>> 59195ca4
}  // namespace cudf<|MERGE_RESOLUTION|>--- conflicted
+++ resolved
@@ -102,42 +102,26 @@
  * @brief Creates a `device_buffer` from a slice of bitmask defined by a range
  * of indices `[begin_bit, end_bit)`.
  *
-<<<<<<< HEAD
- * Returns `0` if `bitmask == nullptr`.
-=======
  * Returns empty `device_buffer` if `bitmask == nullptr`.
->>>>>>> 59195ca4
  *
  * @throws `cudf::logic_error` if `begin_bit > end_bit`
  * @throws `cudf::logic_error` if `begin_bit < 0`
  *
-<<<<<<< HEAD
- * @param bitmask Bitmask residing in device memory whose bits will be copied
-=======
  * @param mask Bitmask residing in device memory whose bits will be copied
->>>>>>> 59195ca4
  * @param begin_bit Index of the first bit to be copied (inclusive)
  * @param end_bit Index of the last bit to be copied (exclusive)
  * @param stream Optional, stream on which all memory allocations and copies
  * will be performed
  * @param mr Optional, the memory resource that will be used for allocating
-<<<<<<< HEAD
- * the device memory for the new columns
- * @return rmm::device_buffer A `device_buffer` for use as a null bitmask
- * satisfying the desired size and state
-=======
  * the device memory for the new device_buffer
  * @return rmm::device_buffer A `device_buffer` containing the bits
  * `[begin_bit, end_bit)` from `mask`.
->>>>>>> 59195ca4
  *---------------------------------------------------------------------------**/
 rmm::device_buffer copy_bitmask(
     bitmask_type const * mask, size_type begin_bit, size_type end_bit,
     cudaStream_t stream = 0,
     rmm::mr::device_memory_resource* mr = rmm::mr::get_default_resource());
 
-<<<<<<< HEAD
-=======
 /**---------------------------------------------------------------------------*
  * @brief Copies `view`'s bitmask from the bits
  * `[view.offset(), view.offset() + view.size())` into a `device_buffer`
@@ -160,5 +144,4 @@
 rmm::device_buffer copy_bitmask(column_view const& view, cudaStream_t stream,
                rmm::mr::device_memory_resource *mr);
 
->>>>>>> 59195ca4
 }  // namespace cudf