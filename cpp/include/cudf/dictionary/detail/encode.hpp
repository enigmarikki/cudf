--- conflicted
+++ resolved
@@ -50,13 +50,8 @@
  */
 std::unique_ptr<column> encode(
   column_view const& column,
-<<<<<<< HEAD
   data_type indices_type              = data_type{type_id::UINT32},
-  rmm::mr::device_memory_resource* mr = rmm::mr::get_default_resource(),
-=======
-  data_type indices_type              = data_type{type_id::INT32},
   rmm::mr::device_memory_resource* mr = rmm::mr::get_current_device_resource(),
->>>>>>> 19237a09
   cudaStream_t stream                 = 0);
 
 /**
