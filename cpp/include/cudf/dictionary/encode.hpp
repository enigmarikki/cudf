--- conflicted
+++ resolved
@@ -25,21 +25,9 @@
  */
 
 namespace cudf {
-<<<<<<< HEAD
-/**
- * @brief Dictionary APIs
- * @defgroup dictionary_apis Dictionary APIs
- */
-namespace dictionary {
-/**
- * @ingroup dictionary_apis
- * @addtogroup dictionary_encode Encode/Decode
- * Encode/Decode APIs
-=======
 namespace dictionary {
 /**
  * @addtogroup dictionary_encode
->>>>>>> 5c4b3b00
  * @{
  */
 
