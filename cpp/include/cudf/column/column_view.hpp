--- conflicted
+++ resolved
@@ -16,11 +16,6 @@
 #pragma once
 
 #include <cudf/types.hpp>
-<<<<<<< HEAD
-#include <cudf/utilities/error.hpp>
-
-=======
->>>>>>> 6e6e0019
 #include <vector>
 
 namespace cudf {
@@ -89,10 +84,6 @@
    *---------------------------------------------------------------------------**/
   template <typename T>
   T const* begin() const noexcept {
-<<<<<<< HEAD
-    // static_assert(is_fixed_width<T>(), "column_view::begin only supports fixed-width types");
-=======
->>>>>>> 6e6e0019
     return data<T>();
   }
 
@@ -105,10 +96,6 @@
    *---------------------------------------------------------------------------**/
   template <typename T>
   T const* end() const noexcept {
-<<<<<<< HEAD
-    // static_assert(is_fixed_width<T>(), "column_view::end only supports fixed-width types");
-=======
->>>>>>> 6e6e0019
     return begin<T>() + size();
   }
 
@@ -454,12 +441,7 @@
    *---------------------------------------------------------------------------**/
   template <typename T>
   T* begin() const noexcept {
-<<<<<<< HEAD
-    // static_assert(is_fixed_width<T>(), "mutable_column_view::begin only supports fixed-width types");
-    return data<T>();
-=======
     return const_cast<T*>(detail::column_view_base::begin<T>());
->>>>>>> 6e6e0019
   }
 
   /**---------------------------------------------------------------------------*
@@ -471,12 +453,7 @@
    *---------------------------------------------------------------------------**/
   template <typename T>
   T* end() const noexcept {
-<<<<<<< HEAD
-    // static_assert(is_fixed_width<T>(), "mutable_column_view::end only supports fixed-width types");
-    return begin<T>() + size();
-=======
     return const_cast<T*>(detail::column_view_base::end<T>());
->>>>>>> 6e6e0019
   }
 
   /**---------------------------------------------------------------------------*
@@ -533,48 +510,4 @@
  *---------------------------------------------------------------------------**/
 size_type count_descendants(column_view parent);
 
-<<<<<<< HEAD
-namespace detail {
-/**---------------------------------------------------------------------------*
- * @brief Constructs a zero-copy `column_view`/`mutable_column_view` of the
- * elements in the range `[begin,end)` in `input`.
- *
- * @note It is the caller's responsibility to ensure that the returned view
- * does not outlive the viewed device memory.
- *
- * @throws `cudf::logic_error` if `begin < 0`, `end < begin` or
- * `end > input.size()`.
- *
- * @param input View of input column to slice
- * @param begin Index of the first desired element in the slice (inclusive).
- * @param end Index of the last desired element in the slice (exclusive).
- *
- * @return ColumnView View of the elements `[begin,end)` from `input`.
- *---------------------------------------------------------------------------**/
-template <typename ColumnView>
-ColumnView slice(ColumnView const& input,
-                  cudf::size_type begin,
-                  cudf::size_type end) {
-   // static_assert(std::is_same<ColumnView, cudf::column_view>::value or
-   // std::is_same<ColumnView, cudf::mutable_column_view>::value,
-  // "slice can be performed only on column_view and mutable_column_view");
-   CUDF_EXPECTS(begin >= 0, "Invalid beginning of range.");
-   CUDF_EXPECTS(end >= begin, "Invalid end of range.");
-   CUDF_EXPECTS(end <= input.size(), "Slice range out of bounds.");
-
-   std::vector<ColumnView> children {};
-   children.reserve(input.num_children());
-   for (size_type index = 0; index < input.num_children(); index++) {
-       children.emplace_back(input.child(index));
-   }
-
-   return ColumnView(input.type(), end - begin,
-                     input.head(), input.null_mask(),
-                     cudf::UNKNOWN_NULL_COUNT,
-                     input.offset() + begin, children);
-}
-
-}//namespace detail
-=======
->>>>>>> 6e6e0019
 }// namespace cudf