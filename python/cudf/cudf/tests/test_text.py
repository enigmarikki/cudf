# Copyright (c) 2019, NVIDIA CORPORATION.

import cupy
import numpy as np
import pytest
from pandas.util.testing import assert_series_equal

import cudf
from cudf.tests.utils import assert_eq


def test_tokenize():
    strings = cudf.Series(
        [
            "the quick fox jumped over the lazy dog",
            "the siamésé cat jumped under the sofa",
            None,
            "",
        ]
    )

    expected = cudf.Series(
        [
            "the",
            "quick",
            "fox",
            "jumped",
            "over",
            "the",
            "lazy",
            "dog",
            "the",
            "siamésé",
            "cat",
            "jumped",
            "under",
            "the",
            "sofa",
        ]
    )

    actual = strings.str.tokenize()

    assert type(expected) == type(actual)
    assert_series_equal(expected.to_pandas(), actual.to_pandas())


@pytest.mark.parametrize(
    "delimiter, expected_token_counts",
    [
        ("", [10, 9, 0, 0, 5]),
        ("o", [6, 3, 0, 0, 1]),
        (["a", "e", "i", "o", "u"], [13, 13, 0, 0, 6]),
        (["a", "e", "i", "o"], [12, 11, 0, 0, 6]),
    ],
)
def test_token_count(delimiter, expected_token_counts):
    strings = cudf.Series(
        [
            "the quick brown fox jumped over the lazy brown dog",
            "the sable siamésé cat jumped under the brown sofa",
            None,
            "",
            "test_str\x01test_str\x02test_str\x03test_str\x04test_str\x05",
        ]
    )

    expected = cudf.Series(expected_token_counts)

    actual = strings.str.token_count(delimiter)

    assert type(expected) == type(actual)
    assert_series_equal(
        expected.to_pandas(), actual.to_pandas(), check_dtype=False
    )


def test_normalize_spaces():
    strings = cudf.Series(
        [
            " the\t quick fox  jumped over the lazy dog",
            "the siamésé cat\f jumped\t\tunder the sofa  ",
            None,
            "",
        ]
    )
    expected = cudf.Series(
        [
            "the quick fox jumped over the lazy dog",
            "the siamésé cat jumped under the sofa",
            None,
            "",
        ]
    )

    actual = strings.str.normalize_spaces()

    assert type(expected) == type(actual)
    assert_series_equal(expected.to_pandas(), actual.to_pandas())


@pytest.mark.parametrize(
    "n, separator, expected_values",
    [
        (
            2,
            "_",
            [
                "this_is",
                "is_my",
                "my_favorite",
                "favorite_book",
                "book_on",
                "on_my",
                "my_bookshelf",
            ],
        ),
        (
            3,
            "-",
            [
                "this-is-my",
                "is-my-favorite",
                "my-favorite-book",
                "favorite-book-on",
                "book-on-my",
                "on-my-bookshelf",
            ],
        ),
    ],
)
def test_ngrams(n, separator, expected_values):
    strings = cudf.Series(
        ["this", "is", "my", "favorite", "book", "on", "my", "bookshelf"]
    )

    expected = cudf.Series(expected_values)

    actual = strings.str.ngrams(n=n, separator=separator)

    assert type(expected) == type(actual)
    assert_series_equal(expected.to_pandas(), actual.to_pandas())


@pytest.mark.parametrize(
    "n, expected_values",
    [
        (
            2,
            [
                "th",
                "hi",
                "is",
                "is",
                "my",
                "bo",
                "oo",
                "ok",
                "he",
                "er",
                "re",
            ],
        ),
        (3, ["thi", "his", "boo", "ook", "her", "ere"]),
    ],
)
def test_character_ngrams(n, expected_values):
    strings = cudf.Series(["this", "is", "my", "book", "here", ""])

    expected = cudf.Series(expected_values)

    actual = strings.str.character_ngrams(n=n)

    assert type(expected) == type(actual)
    assert_series_equal(expected.to_pandas(), actual.to_pandas())


@pytest.mark.parametrize(
    "n, separator, expected_values",
    [
        (
            2,
            "_",
            [
                "this_is",
                "is_my",
                "my_favorite",
                "book_on",
                "on_my",
                "my_bookshelf",
            ],
        ),
        (
            3,
            "-",
            ["this-is-my", "is-my-favorite", "book-on-my", "on-my-bookshelf"],
        ),
    ],
)
def test_ngrams_tokenize(n, separator, expected_values):
    strings = cudf.Series(["this is my favorite", "book on my bookshelf"])

    expected = cudf.Series(expected_values)

    actual = strings.str.ngrams_tokenize(n=n, separator=separator)

    assert type(expected) == type(actual)
    assert_series_equal(expected.to_pandas(), actual.to_pandas())


def test_character_tokenize_series():
    sr = cudf.Series(
        [
            "hello world",
            "sdf",
            None,
            "goodbye, one-two:three~four+five_six@sev"
            "en#eight^nine heŒŽ‘•™œ$µ¾ŤƠé Ǆ",
        ]
    )
    expected = cudf.Series(
        [
            "h",
            "e",
            "l",
            "l",
            "o",
            " ",
            "w",
            "o",
            "r",
            "l",
            "d",
            "s",
            "d",
            "f",
            "g",
            "o",
            "o",
            "d",
            "b",
            "y",
            "e",
            ",",
            " ",
            "o",
            "n",
            "e",
            "-",
            "t",
            "w",
            "o",
            ":",
            "t",
            "h",
            "r",
            "e",
            "e",
            "~",
            "f",
            "o",
            "u",
            "r",
            "+",
            "f",
            "i",
            "v",
            "e",
            "_",
            "s",
            "i",
            "x",
            "@",
            "s",
            "e",
            "v",
            "e",
            "n",
            "#",
            "e",
            "i",
            "g",
            "h",
            "t",
            "^",
            "n",
            "i",
            "n",
            "e",
            " ",
            "h",
            "e",
            "Œ",
            "Ž",
            "‘",
            "•",
            "™",
            "œ",
            "$",
            "µ",
            "¾",
            "Ť",
            "Ơ",
            "é",
            " ",
            "Ǆ",
        ]
    )

    actual = sr.str.character_tokenize()
    assert_eq(expected, actual)

    sr = cudf.Series([""])
    expected = cudf.Series([], dtype="object")

    actual = sr.str.character_tokenize()
    assert_eq(expected, actual)

    sr = cudf.Series(["a"])
    expected = cudf.Series(["a"])

    actual = sr.str.character_tokenize()
    assert_eq(expected, actual)


def test_character_tokenize_index():
    sr = cudf.core.index.as_index(
        [
            "hello world",
            "sdf",
            None,
            "goodbye, one-two:three~four+five_six@sev"
            "en#eight^nine heŒŽ‘•™œ$µ¾ŤƠé Ǆ",
        ]
    )
    expected = cudf.core.index.as_index(
        [
            "h",
            "e",
            "l",
            "l",
            "o",
            " ",
            "w",
            "o",
            "r",
            "l",
            "d",
            "s",
            "d",
            "f",
            "g",
            "o",
            "o",
            "d",
            "b",
            "y",
            "e",
            ",",
            " ",
            "o",
            "n",
            "e",
            "-",
            "t",
            "w",
            "o",
            ":",
            "t",
            "h",
            "r",
            "e",
            "e",
            "~",
            "f",
            "o",
            "u",
            "r",
            "+",
            "f",
            "i",
            "v",
            "e",
            "_",
            "s",
            "i",
            "x",
            "@",
            "s",
            "e",
            "v",
            "e",
            "n",
            "#",
            "e",
            "i",
            "g",
            "h",
            "t",
            "^",
            "n",
            "i",
            "n",
            "e",
            " ",
            "h",
            "e",
            "Œ",
            "Ž",
            "‘",
            "•",
            "™",
            "œ",
            "$",
            "µ",
            "¾",
            "Ť",
            "Ơ",
            "é",
            " ",
            "Ǆ",
        ]
    )

    actual = sr.str.character_tokenize()
    assert_eq(expected, actual)

    sr = cudf.core.index.as_index([""])
    expected = cudf.core.index.StringIndex([], dtype="object")

    actual = sr.str.character_tokenize()
    assert_eq(expected, actual)

    sr = cudf.core.index.as_index(["a"])
    expected = cudf.core.index.as_index(["a"])

    actual = sr.str.character_tokenize()
    assert_eq(expected, actual)


def test_text_replace_tokens():
    sr = cudf.Series(["this is me", "theme music", ""])
    targets = cudf.Series(["is", "me"])

    expected = cudf.Series(["this _ _", "theme music", ""])
    actual = sr.str.replace_tokens(targets, "_")

    assert_eq(expected, actual)

    replacements = cudf.Series(["IS", "ME"])
    expected = cudf.Series(["this IS ME", "theme music", ""])
    actual = sr.str.replace_tokens(targets, replacements)

    assert_eq(expected, actual)

    sr = cudf.Series(
        [
            "this is a small text ☕",
            "this \t\t is ; ; - + a looooooooooonnnnnnnggggggg text \n\t",
            "emptyme",
        ],
    )
    targets = cudf.Series(
        ["a", "☕", "\t", "looooooooooonnnnnnnggggggg", "emptyme"]
    )
    replacements = cudf.Series(["the", "🚒", "🚒🚒🚒🚒", "🔥🔥", ""])

    expected = cudf.Series(
        [
            "this is the small text 🚒",
            "this \t\t is ; ; - + the 🔥🔥 text \n\t",
            "",
        ]
    )
    actual = sr.str.replace_tokens(targets, replacements)

    assert_eq(expected, actual)

    sr = cudf.Series(
        ["All-we-need;is;🔥", "\tall-we-need0is;🌊", "all;we:need+is;🌬"]
    )
    targets = cudf.Series(["🌬", "🔥", "🌊"])
    replacements = "🚰"

    expected = cudf.Series(
        ["All-we-need;is;🚰", "\tall-we-need0is;🚰", "all;we:need+is;🚰"]
    )
    actual = sr.str.replace_tokens(targets, replacements, delimiter=";")

    assert_eq(expected, actual)
    assert_eq(sr, sr.str.replace_tokens(targets, replacements))
    assert_eq(sr, sr.str.replace_tokens([""], [""]))


def test_text_replace_tokens_error_cases():
    sr = cudf.Series(["this is me", "theme music", ""])

    with pytest.raises(
        TypeError,
        match="targets should be an array-like or a Series object, "
        "found <class 'str'>",
    ):
        sr.str.replace_tokens("me", ["a"])

    with pytest.raises(
        ValueError,
        match="targets and replacements should be same size"
        " sequences unless replacements is a string.",
    ):
        sr.str.replace_tokens(["a"], ["me", "ki"])

    with pytest.raises(
        TypeError,
        match="replacements should be an str, array-like or Series object,"
        " found <class 'set'>",
    ):
        sr.str.replace_tokens(["a"], {"s"})

    with pytest.raises(
        TypeError,
        match="Type of delimiter should be a string, found <class 'list'>",
    ):
        sr.str.replace_tokens(["a"], ["s"], delimiter=["a", "b"])


<<<<<<< HEAD
def test_text_filter_tokens():
    sr = cudf.Series(["the quick brown fox jumped", "over the lazy dog", ""])

    expected = cudf.Series([" quick brown  jumped", "   ", ""])
    actual = sr.str.filter_tokens(5)
    assert_eq(expected, actual)

    expected = cudf.Series(["🔥 quick brown 🔥 jumped", "🔥 🔥 🔥 🔥", ""])
    actual = sr.str.filter_tokens(5, "🔥")
    assert_eq(expected, actual)

    sr = cudf.Series(
        ["All-we-need;is;🔥", "\tall-we-need0is;🌊", "all;we:need+is;🌬"]
    )
    expected = cudf.Series(
        ["All-we-need;--;--", "\tall-we-need0is;--", "all;we:need+is;--"]
    )
    actual = sr.str.filter_tokens(2, "--", ";")
    assert_eq(expected, actual)

    assert_eq(sr, sr.str.filter_tokens(1))


def test_text_filter_tokens_error_cases():
    sr = cudf.Series(["abc", "def", ""])

    with pytest.raises(
        TypeError,
        match="Type of replacement should be a string, found <class 'list'>",
    ):
        sr.str.filter_tokens(3, replacement=["a", "b"])

    with pytest.raises(
        TypeError,
        match="Type of delimiter should be a string, found <class 'list'>",
    ):
        sr.str.filter_tokens(3, delimiter=["a", "b"])
=======
def test_text_subword_tokenize(tmpdir):
    sr = cudf.Series(
        [
            "This is a test",
            "A test this is",
            "Is test a this",
            "Test   test",
            "this   This",
        ]
    )
    hash_file = tmpdir.mkdir("nvtext").join("tmp_hashed_vocab.txt")
    content = "1\n0\n23\n"
    coefficients = [65559] * 23
    for c in coefficients:
        content = content + str(c) + " 0\n"
    # based on values from the bert_hash_table.txt file for the
    # test words used here: 'this' 'is' 'a' test'
    table = [0] * 23
    table[0] = 3015668
    table[1] = 6205475701751155871
    table[5] = 6358029
    table[16] = 451412625363
    table[20] = 6206321707968235495
    content = content + "23\n"
    for v in table:
        content = content + str(v) + "\n"
    content = content + "100\n101\n102\n\n"
    hash_file.write(content)

    tokens, masks, metadata = sr.str.subword_tokenize(str(hash_file), 8, 8)
    expected_tokens = cupy.asarray(
        [
            2023,
            2003,
            1037,
            3231,
            0,
            0,
            0,
            0,
            1037,
            3231,
            2023,
            2003,
            0,
            0,
            0,
            0,
            2003,
            3231,
            1037,
            2023,
            0,
            0,
            0,
            0,
            3231,
            3231,
            0,
            0,
            0,
            0,
            0,
            0,
            2023,
            2023,
            0,
            0,
            0,
            0,
            0,
            0,
        ],
        dtype=np.uint32,
    )
    assert_eq(expected_tokens, tokens)

    expected_masks = cupy.asarray(
        [
            1,
            1,
            1,
            1,
            0,
            0,
            0,
            0,
            1,
            1,
            1,
            1,
            0,
            0,
            0,
            0,
            1,
            1,
            1,
            1,
            0,
            0,
            0,
            0,
            1,
            1,
            0,
            0,
            0,
            0,
            0,
            0,
            1,
            1,
            0,
            0,
            0,
            0,
            0,
            0,
        ],
        dtype=np.uint32,
    )
    assert_eq(expected_masks, masks)

    expected_metadata = cupy.asarray(
        [0, 0, 3, 1, 0, 3, 2, 0, 3, 3, 0, 1, 4, 0, 1], dtype=np.uint32
    )
    assert_eq(expected_metadata, metadata)
>>>>>>> ab1cb1fc
<|MERGE_RESOLUTION|>--- conflicted
+++ resolved
@@ -523,7 +523,6 @@
         sr.str.replace_tokens(["a"], ["s"], delimiter=["a", "b"])
 
 
-<<<<<<< HEAD
 def test_text_filter_tokens():
     sr = cudf.Series(["the quick brown fox jumped", "over the lazy dog", ""])
 
@@ -561,7 +560,8 @@
         match="Type of delimiter should be a string, found <class 'list'>",
     ):
         sr.str.filter_tokens(3, delimiter=["a", "b"])
-=======
+
+
 def test_text_subword_tokenize(tmpdir):
     sr = cudf.Series(
         [
@@ -689,5 +689,4 @@
     expected_metadata = cupy.asarray(
         [0, 0, 3, 1, 0, 3, 2, 0, 3, 3, 0, 1, 4, 0, 1], dtype=np.uint32
     )
-    assert_eq(expected_metadata, metadata)
->>>>>>> ab1cb1fc
+    assert_eq(expected_metadata, metadata)