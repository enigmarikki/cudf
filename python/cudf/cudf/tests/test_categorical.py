# Copyright (c) 2018, NVIDIA CORPORATION.

import numpy as np
import pandas as pd
import pytest

from cudf.dataframe import DataFrame, Series
from cudf.tests.utils import assert_eq


def test_categorical_basic():
    cat = pd.Categorical(["a", "a", "b", "c", "a"], categories=["a", "b", "c"])
    pdsr = pd.Series(cat)
    sr = Series(cat)
    np.testing.assert_array_equal(cat.codes, sr.to_array())
    assert sr.dtype == pdsr.dtype

    # Test attributes
    assert tuple(pdsr.cat.categories) == tuple(sr.cat.categories)
    assert pdsr.cat.ordered == sr.cat.ordered

    np.testing.assert_array_equal(
        pdsr.cat.codes.values, sr.cat.codes.to_array()
    )
    np.testing.assert_array_equal(pdsr.cat.codes.dtype, sr.cat.codes.dtype)

    string = str(sr)
    expect_str = """
0 a
1 a
2 b
3 c
4 a
"""
    assert all(x == y for x, y in zip(string.split(), expect_str.split()))


def test_categorical_integer():
    cat = pd.Categorical(["a", "_", "_", "c", "a"], categories=["a", "b", "c"])
    pdsr = pd.Series(cat)
    sr = Series(cat)
    np.testing.assert_array_equal(cat.codes, sr.to_array(fillna="pandas"))
    assert sr.null_count == 2

    np.testing.assert_array_equal(
        pdsr.cat.codes.values, sr.cat.codes.fillna(-1).to_array()
    )
    np.testing.assert_equal(pdsr.cat.codes.dtype, sr.cat.codes.dtype)

    string = str(sr)
    expect_str = """
0 a
1
2
3 c
4 a
dtype: category
Categories (3, object): [a, b, c]
"""
    assert string.split() == expect_str.split()


def test_categorical_compare_unordered():
    cat = pd.Categorical(["a", "a", "b", "c", "a"], categories=["a", "b", "c"])
    pdsr = pd.Series(cat)

    sr = Series(cat)

    # test equal
    out = sr == sr
    assert out.dtype == np.bool_
    assert type(out[0]) == np.bool_
    assert np.all(out.to_array())
    assert np.all(pdsr == pdsr)

    # test inequal
    out = sr != sr
    assert not np.any(out.to_array())
    assert not np.any(pdsr != pdsr)

    assert not pdsr.cat.ordered
    assert not sr.cat.ordered

    # test using ordered operators
    with pytest.raises(TypeError) as raises:
        pdsr < pdsr

    raises.match("Unordered Categoricals can only compare equality or not")

    with pytest.raises(TypeError) as raises:
        sr < sr

    raises.match("Unordered Categoricals can only compare equality or not")


def test_categorical_compare_ordered():
    cat1 = pd.Categorical(
        ["a", "a", "b", "c", "a"], categories=["a", "b", "c"], ordered=True
    )
    pdsr1 = pd.Series(cat1)
    sr1 = Series(cat1)
    cat2 = pd.Categorical(
        ["a", "b", "a", "c", "b"], categories=["a", "b", "c"], ordered=True
    )
    pdsr2 = pd.Series(cat2)
    sr2 = Series(cat2)

    # test equal
    out = sr1 == sr1
    assert out.dtype == np.bool_
    assert type(out[0]) == np.bool_
    assert np.all(out.to_array())
    assert np.all(pdsr1 == pdsr1)

    # test inequal
    out = sr1 != sr1
    assert not np.any(out.to_array())
    assert not np.any(pdsr1 != pdsr1)

    assert pdsr1.cat.ordered
    assert sr1.cat.ordered

    # test using ordered operators
    np.testing.assert_array_equal(pdsr1 < pdsr2, sr1 < sr2)
    np.testing.assert_array_equal(pdsr1 > pdsr2, sr1 > sr2)


def test_categorical_binary_add():
    cat = pd.Categorical(["a", "a", "b", "c", "a"], categories=["a", "b", "c"])
    pdsr = pd.Series(cat)
    sr = Series(cat)

    with pytest.raises(TypeError) as raises:
        pdsr + pdsr
    raises.match(r"Series cannot perform the operation \+")

    with pytest.raises(TypeError) as raises:
        sr + sr
    raises.match(
        "Series of dtype `category` cannot perform the operation: " "add"
    )


def test_categorical_unary_ceil():
    cat = pd.Categorical(["a", "a", "b", "c", "a"], categories=["a", "b", "c"])
    pdsr = pd.Series(cat)
    sr = Series(cat)

    with pytest.raises(AttributeError) as raises:
        pdsr.ceil()
    raises.match(r"""no attribute ['"]ceil['"]""")

    with pytest.raises(TypeError) as raises:
        sr.ceil()
    raises.match(
        "Series of dtype `category` cannot perform the operation: " "ceil"
    )


def test_categorical_element_indexing():
    """
    Element indexing to a cat column must give the underlying object
    not the numerical index.
    """
    cat = pd.Categorical(["a", "a", "b", "c", "a"], categories=["a", "b", "c"])
    pdsr = pd.Series(cat)
    sr = Series(cat)
    assert list(pdsr) == list(sr)
    assert list(pdsr.cat.codes) == list(sr.cat.codes)


def test_categorical_masking():
    """
    Test common operation for getting a all rows that matches a certain
    category.
    """
    cat = pd.Categorical(["a", "a", "b", "c", "a"], categories=["a", "b", "c"])
    pdsr = pd.Series(cat)
    sr = Series(cat)

    # check scalar comparison
    expect_matches = pdsr == "a"
    got_matches = sr == "a"

    print("---expect_matches---")
    print(expect_matches)
    print("---got_matches---")
    print(got_matches)
    np.testing.assert_array_equal(
        expect_matches.values, got_matches.to_array()
    )

    # mask series
    expect_masked = pdsr[expect_matches]
    got_masked = sr[got_matches]

    print("---expect_masked---")
    print(expect_masked)
    print("---got_masked---")
    print(got_masked)

    assert len(expect_masked) == len(got_masked)
    assert len(expect_masked) == got_masked.valid_count
    assert list(expect_masked) == list(got_masked)


def test_df_cat_set_index():
    df = DataFrame()
    df["a"] = pd.Categorical(list("aababcabbc"), categories=list("abc"))
    df["b"] = np.arange(len(df))
    got = df.set_index("a")

    pddf = df.to_pandas()
    expect = pddf.set_index("a")

    assert list(expect.columns) == list(got.columns)
    assert list(expect.index.values) == list(got.index.values)
    np.testing.assert_array_equal(expect.index.values, got.index.values)
    np.testing.assert_array_equal(expect["b"].values, got["b"].to_array())


def test_df_cat_sort_index():
    df = DataFrame()
    df["a"] = pd.Categorical(list("aababcabbc"), categories=list("abc"))
    df["b"] = np.arange(len(df))

    got = df.set_index("a").sort_index()
    expect = df.to_pandas().set_index("a").sort_index()

    assert list(expect.columns) == list(got.columns)
    assert list(expect.index.values) == list(got.index.values)
    np.testing.assert_array_equal(expect.index.values, got.index.values)
    np.testing.assert_array_equal(expect["b"].values, got["b"].to_array())


def test_cat_series_binop_error():
    df = DataFrame()
    df["a"] = pd.Categorical(list("aababcabbc"), categories=list("abc"))
    df["b"] = np.arange(len(df))

    dfa = df["a"]
    dfb = df["b"]

    # lhs is a categorical
    with pytest.raises(TypeError) as raises:
        dfa + dfb
    raises.match(
        "Series of dtype `category` cannot perform the operation: " "add"
    )
    # if lhs is a numerical
    with pytest.raises(TypeError) as raises:
        dfb + dfa
    raises.match("'add' operator not supported")


@pytest.mark.parametrize("num_elements", [10, 100, 1000])
def test_categorical_unique(num_elements):
    from string import ascii_letters, digits

    # create categorical series
    np.random.seed(12)
    pd_cat = pd.Categorical(
        pd.Series(
            np.random.choice(list(ascii_letters + digits), num_elements),
            dtype="category",
        )
    )

    # gdf
    gdf = DataFrame()
    gdf["a"] = Series.from_categorical(pd_cat)
    gdf_unique_sorted = np.sort(gdf["a"].unique().to_pandas())

    # pandas
    pdf = pd.DataFrame()
    pdf["a"] = pd_cat
    pdf_unique_sorted = np.sort(pdf["a"].unique())

    # verify
    np.testing.assert_array_equal(pdf_unique_sorted, gdf_unique_sorted)


@pytest.mark.parametrize("num_elements", [10, 100, 1000])
def test_categorical_value_counts(num_elements):
    from string import ascii_letters, digits

    # create categorical series
    np.random.seed(12)
    pd_cat = pd.Categorical(
        pd.Series(
            np.random.choice(list(ascii_letters + digits), num_elements),
            dtype="category",
        )
    )

    # gdf
    gdf = DataFrame()
    gdf["a"] = Series.from_categorical(pd_cat)
    gdf_value_counts = gdf["a"].value_counts()

    # pandas
    pdf = pd.DataFrame()
    pdf["a"] = pd_cat
    pdf_value_counts = pdf["a"].value_counts()

    # verify
    pandas_dict = pdf_value_counts.to_dict()
    gdf_dict = gdf_value_counts.to_pandas().to_dict()

    assert pandas_dict == gdf_dict


@pytest.mark.parametrize("nelem", [20, 50, 100])
def test_categorical_unique_count(nelem):
    from string import ascii_letters, digits

    # create categorical series
    np.random.seed(12)
    pd_cat = pd.Categorical(
        pd.Series(
            np.random.choice(list(ascii_letters + digits), nelem),
            dtype="category",
        )
    )

    # gdf
    gdf = DataFrame()
    gdf["a"] = Series.from_categorical(pd_cat)
    gdf_unique_count = gdf["a"].nunique()

    # pandas
    pdf = pd.DataFrame()
    pdf["a"] = pd_cat
    pdf_unique = pdf["a"].unique()

    # verify
    assert gdf_unique_count == len(pdf_unique)


def test_categorical_empty():
    cat = pd.Categorical([])
    pdsr = pd.Series(cat)
    sr = Series(cat)
    np.testing.assert_array_equal(cat.codes, sr.to_array())
    assert sr.dtype == pdsr.dtype

    # Test attributes
    assert tuple(pdsr.cat.categories) == tuple(sr.cat.categories)
    assert pdsr.cat.ordered == sr.cat.ordered

    np.testing.assert_array_equal(
        pdsr.cat.codes.values, sr.cat.codes.to_array()
    )
    np.testing.assert_array_equal(pdsr.cat.codes.dtype, sr.cat.codes.dtype)


def test_categorical_set_categories():
    cat = pd.Categorical(["a", "a", "b", "c", "a"], categories=["a", "b", "c"])
    psr = pd.Series(cat)
    sr = Series.from_categorical(cat)

    # adding category
    expect = psr.cat.set_categories(["a", "b", "c", "d"])
    got = sr.cat.set_categories(["a", "b", "c", "d"])
    assert_eq(expect, got)

    # removing category
    expect = psr.cat.set_categories(["a", "b"])
    got = sr.cat.set_categories(["a", "b"])
    assert_eq(expect, got)


def test_categorical_set_categories_preserves_order():
    series = pd.Series([1, 0, 0, 0, 2]).astype("category")
    # reassigning categories should preserve element ordering
<<<<<<< HEAD
    assert_eq(series.cat.set_categories([1, 2]),
              Series(series).cat.set_categories([1, 2]))


@pytest.mark.parametrize("from_ordered", [True, False])
@pytest.mark.parametrize("to_ordered", [True, False])
@pytest.mark.parametrize("inplace", [True, False])
def test_categorical_reorder_categories(from_ordered, to_ordered, inplace):

    cats_1 = list("abc")
    cats_2 = list("cba")
    codes = [0, 0, 1, 0, 1, 2, 0, 1, 1, 2]
    kwargs = dict(categories=cats_1, ordered=from_ordered)
    pd_sr = pd.Series(pd.Categorical.from_codes(codes, **kwargs))
    cd_sr = Series(pd_sr)

    assert_eq(pd_sr, cd_sr)

    assert str(pd_sr) == str(cd_sr)

    kwargs = dict(ordered=to_ordered, inplace=inplace)

    pd_sr_1 = pd_sr.cat.reorder_categories(cats_2, **kwargs)
    cd_sr_1 = cd_sr.cat.reorder_categories(cats_2, **kwargs)
    pd_sr_1 = pd_sr if pd_sr_1 is None else pd_sr_1
    cd_sr_1 = cd_sr if cd_sr_1 is None else cd_sr_1

    assert_eq(pd_sr_1, cd_sr_1)

    assert str(pd_sr_1) == str(cd_sr_1)
=======
    assert_eq(
        series.cat.set_categories([1, 2]),
        Series(series).cat.set_categories([1, 2]),
    )
>>>>>>> d3f19ca6
<|MERGE_RESOLUTION|>--- conflicted
+++ resolved
@@ -373,7 +373,6 @@
 def test_categorical_set_categories_preserves_order():
     series = pd.Series([1, 0, 0, 0, 2]).astype("category")
     # reassigning categories should preserve element ordering
-<<<<<<< HEAD
     assert_eq(series.cat.set_categories([1, 2]),
               Series(series).cat.set_categories([1, 2]))
 
@@ -403,10 +402,4 @@
 
     assert_eq(pd_sr_1, cd_sr_1)
 
-    assert str(pd_sr_1) == str(cd_sr_1)
-=======
-    assert_eq(
-        series.cat.set_categories([1, 2]),
-        Series(series).cat.set_categories([1, 2]),
-    )
->>>>>>> d3f19ca6
+    assert str(pd_sr_1) == str(cd_sr_1)