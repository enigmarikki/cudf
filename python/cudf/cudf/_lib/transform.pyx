--- conflicted
+++ resolved
@@ -57,13 +57,7 @@
     Given a mask buffer, returns a boolean column representng bit 0 -> False
     and 1 -> True within range of [begin_bit, end_bit),
     """
-<<<<<<< HEAD
-    if not isinstance(mask_buffer, (
-       cudf.core.buffer.Buffer, cudf.core.buffer.DeviceBufferLike
-       )):
-=======
     if not isinstance(mask_buffer, cudf.core.buffer.Buffer):
->>>>>>> a3d22768
         raise TypeError("mask_buffer is not an instance of "
                         "cudf.core.buffer.Buffer")
     cdef bitmask_type* bit_mask = <bitmask_type*><uintptr_t>(mask_buffer.ptr)
