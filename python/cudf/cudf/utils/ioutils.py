# Copyright (c) 2019, NVIDIA CORPORATION.

import os
import urllib
from io import BytesIO, TextIOWrapper

from cudf.utils.docutils import docfmt_partial

_docstring_read_parquet_metadata = """
Read a Parquet file's metadata and schema

Parameters
----------
path : string or path object
    Path of file to be read

Returns
-------
Total number of rows
Number of row groups
List of column names

Examples
--------
>>> import cudf
>>> num_rows, num_row_groups, names = cudf.io.read_parquet_metadata(filename)
>>> df = [cudf.read_parquet(fname, row_group=i) for i in range(row_groups)]
>>> df = cudf.concat(df)
>>> df
  num1                datetime text
0  123 2018-11-13T12:00:00.000 5451
1  456 2018-11-14T12:35:01.000 5784
2  789 2018-11-15T18:02:59.000 6117

See Also
--------
cudf.io.parquet.read_parquet
"""
doc_read_parquet_metadata = docfmt_partial(
    docstring=_docstring_read_parquet_metadata
)

_docstring_read_parquet = """
Load a Parquet dataset into a DataFrame

Parameters
----------
filepath_or_buffer : str, path object, bytes, or file-like object
    Either a path to a file (a `str`, `pathlib.Path`, or
    `py._path.local.LocalPath`), URL (including http, ftp, and S3 locations),
    Python bytes of raw binary data, or any object with a `read()` method
    (such as builtin `open()` file handler function or `BytesIO`).
engine : { 'cudf', 'pyarrow' }, default 'cudf'
    Parser engine to use.
columns : list, default None
    If not None, only these columns will be read.
row_group : int, default None
    If not None, only the row group with the specified index will be read.
skip_rows : int, default None
    If not None, the nunber of rows to skip from the start of the file.
num_rows : int, default None
    If not None, the total number of rows to read.

Returns
-------
DataFrame

Examples
--------
>>> import cudf
>>> df = cudf.read_parquet(filename)
>>> df
  num1                datetime text
0  123 2018-11-13T12:00:00.000 5451
1  456 2018-11-14T12:35:01.000 5784
2  789 2018-11-15T18:02:59.000 6117

See Also
--------
cudf.io.parquet.read_parquet_metadata
cudf.io.parquet.to_parquet
cudf.io.orc.read_orc
"""
doc_read_parquet = docfmt_partial(docstring=_docstring_read_parquet)

_docstring_to_parquet = """
Write a DataFrame to the parquet format.

Parameters
----------
path : str
    File path or Root Directory path. Will be used as Root Directory path
    while writing a partitioned dataset.
compression : {'snappy', 'gzip', 'brotli', None}, default 'snappy'
    Name of the compression to use. Use ``None`` for no compression.
index : bool, default None
    If ``True``, include the dataframe's index(es) in the file output. If
    ``False``, they will not be written to the file. If ``None``, the
    engine's default behavior will be used.
partition_cols : list, optional, default None
    Column names by which to partition the dataset
    Columns are partitioned in the order they are given

See Also
--------
cudf.io.parquet.read_parquet
cudf.io.orc.read_orc
"""
doc_to_parquet = docfmt_partial(docstring=_docstring_to_parquet)

_docstring_read_orc_metadata = """
Read an ORC file's metadata and schema

Parameters
----------
path : string or path object
    Path of file to be read

Returns
-------
Total number of rows
Number of stripes
List of column names

Examples
--------
>>> import cudf
>>> num_rows, stripes, names = cudf.io.read_orc_metadata(filename)
>>> df = [cudf.read_orc(fname, stripe=i) for i in range(stripes)]
>>> df = cudf.concat(df)
>>> df
  num1                datetime text
0  123 2018-11-13T12:00:00.000 5451
1  456 2018-11-14T12:35:01.000 5784
2  789 2018-11-15T18:02:59.000 6117

See Also
--------
cudf.io.orc.read_orc
"""
doc_read_orc_metadata = docfmt_partial(docstring=_docstring_read_orc_metadata)

_docstring_read_orc = """
Load an ORC dataset into a DataFrame

Parameters
----------
filepath_or_buffer : str, path object, bytes, or file-like object
    Either a path to a file (a `str`, `pathlib.Path`, or
    `py._path.local.LocalPath`), URL (including http, ftp, and S3 locations),
    Python bytes of raw binary data, or any object with a `read()` method
    (such as builtin `open()` file handler function or `BytesIO`).
engine : { 'cudf', 'pyarrow' }, default 'cudf'
    Parser engine to use.
columns : list, default None
    If not None, only these columns will be read from the file.
stripe: int, default None
    If not None, only the stripe with the specified index will be read.
skip_rows : int, default None
    If not None, the number of rows to skip from the start of the file.
num_rows : int, default None
    If not None, the total number of rows to read.
use_index : bool, default True
    If True, use row index if available for faster seeking.
kwargs are passed to the engine

Returns
-------
DataFrame

Examples
--------
>>> import cudf
>>> df = cudf.read_orc(filename)
>>> df
  num1                datetime text
0  123 2018-11-13T12:00:00.000 5451
1  456 2018-11-14T12:35:01.000 5784
2  789 2018-11-15T18:02:59.000 6117

See Also
--------
cudf.io.parquet.read_parquet
cudf.io.parquet.to_parquet
"""
doc_read_orc = docfmt_partial(docstring=_docstring_read_orc)

_docstring_read_json = """
Load a JSON dataset into a DataFrame

Parameters
----------
path_or_buf : str, path object, or file-like object
    Either JSON data in a `str`, path to a file (a `str`, `pathlib.Path`, or
    `py._path.local.LocalPath`), URL (including http, ftp, and S3 locations),
    or any object with a `read()` method (such as builtin `open()` file handler
    function or `StringIO`).
engine : {{ 'auto', 'cudf', 'pandas' }}, default 'auto'
    Parser engine to use. If 'auto' is passed, the engine will be
    automatically selected based on the other parameters.
orient : string,
    Indication of expected JSON string format (pandas engine only).
    Compatible JSON strings can be produced by ``to_json()`` with a
    corresponding orient value.
    The set of possible orients is:
    - ``'split'`` : dict like
      ``{index -> [index], columns -> [columns], data -> [values]}``
    - ``'records'`` : list like
      ``[{column -> value}, ... , {column -> value}]``
    - ``'index'`` : dict like ``{index -> {column -> value}}``
    - ``'columns'`` : dict like ``{column -> {index -> value}}``
    - ``'values'`` : just the values array
    The allowed and default values depend on the value
    of the `typ` parameter.
    * when ``typ == 'series'``,
      - allowed orients are ``{'split','records','index'}``
      - default is ``'index'``
      - The Series index must be unique for orient ``'index'``.
    * when ``typ == 'frame'``,
      - allowed orients are ``{'split','records','index',
        'columns','values', 'table'}``
      - default is ``'columns'``
      - The DataFrame index must be unique for orients ``'index'`` and
        ``'columns'``.
      - The DataFrame columns must be unique for orients ``'index'``,
        ``'columns'``, and ``'records'``.
       'table' as an allowed value for the ``orient`` argument
typ : type of object to recover (series or frame), default 'frame'
    With cudf engine, only frame output is supported.
dtype : boolean or dict, default True
    If True, infer dtypes, if a dict of column to dtype, then use those,
    if False, then don't infer dtypes at all, applies only to the data.
convert_axes : boolean, default True
    Try to convert the axes to the proper dtypes (pandas engine only).
convert_dates : boolean, default True
    List of columns to parse for dates (pandas engine only); If True, then try
    to parse datelike columns default is True; a column label is datelike if
    * it ends with ``'_at'``,
    * it ends with ``'_time'``,
    * it begins with ``'timestamp'``,
    * it is ``'modified'``, or
    * it is ``'date'``
keep_default_dates : boolean, default True
    If parsing dates, parse the default datelike columns (pandas engine only)
numpy : boolean, default False
    Direct decoding to numpy arrays (pandas engine only). Supports numeric
    data only, but non-numeric column and index labels are supported. Note
    also that the JSON ordering MUST be the same for each term if numpy=True.
precise_float : boolean, default False
    Set to enable usage of higher precision (strtod) function when
    decoding string to double values (pandas engine only). Default (False)
    is to use fast but less precise builtin functionality
date_unit : string, default None
    The timestamp unit to detect if converting dates (pandas engine only).
    The default behaviour is to try and detect the correct precision, but if
    this is not desired then pass one of 's', 'ms', 'us' or 'ns' to force
    parsing only seconds, milliseconds, microseconds or nanoseconds.
encoding : str, default is 'utf-8'
    The encoding to use to decode py3 bytes.
    With cudf engine, only utf-8 is supported.
lines : boolean, default False
    Read the file as a json object per line.
chunksize : integer, default None
    Return JsonReader object for iteration (pandas engine only).
    See the `line-delimted json docs
    <http://pandas.pydata.org/pandas-docs/stable/io.html#io-jsonl>`_
    for more information on ``chunksize``.
    This can only be passed if `lines=True`.
    If this is None, the file will be read into memory all at once.
compression : {'infer', 'gzip', 'bz2', 'zip', 'xz', None}, default 'infer'
    For on-the-fly decompression of on-disk data. If 'infer', then use
    gzip, bz2, zip or xz if path_or_buf is a string ending in
    '.gz', '.bz2', '.zip', or 'xz', respectively, and no decompression
    otherwise. If using 'zip', the ZIP file must contain only one data
    file to be read in. Set to None for no decompression.
byte_range : list or tuple, default None
    Byte range within the input file to be read (cudf engine only).
    The first number is the offset in bytes, the second number is the range
    size in bytes. Set the size to zero to read all data after the offset
    location. Reads the row that starts before or at the end of the range,
    even if it ends after the end of the range.

Returns
-------
result : Series or DataFrame, depending on the value of `typ`.

See Also
--------
.cudf.io.json.to_json
"""
doc_read_json = docfmt_partial(docstring=_docstring_read_json)

_docstring_to_json = """
Convert the cuDF object to a JSON string.
Note nulls and NaNs will be converted to null and datetime objects
will be converted to UNIX timestamps.

Parameters
----------
path_or_buf : string or file handle, optional
    File path or object. If not specified, the result is returned as a string.
orient : string
    Indication of expected JSON string format.
    * Series
        - default is 'index'
        - allowed values are: {'split','records','index','table'}
    * DataFrame
        - default is 'columns'
        - allowed values are:
        {'split','records','index','columns','values','table'}
    * The format of the JSON string
        - 'split' : dict like {'index' -> [index],
        'columns' -> [columns], 'data' -> [values]}
        - 'records' : list like
        [{column -> value}, ... , {column -> value}]
        - 'index' : dict like {index -> {column -> value}}
        - 'columns' : dict like {column -> {index -> value}}
        - 'values' : just the values array
        - 'table' : dict like {'schema': {schema}, 'data': {data}}
        describing the data, and the data component is
        like ``orient='records'``.
date_format : {None, 'epoch', 'iso'}
    Type of date conversion. 'epoch' = epoch milliseconds,
    'iso' = ISO8601. The default depends on the `orient`. For
    ``orient='table'``, the default is 'iso'. For all other orients,
    the default is 'epoch'.
double_precision : int, default 10
    The number of decimal places to use when encoding
    floating point values.
force_ascii : bool, default True
    Force encoded string to be ASCII.
date_unit : string, default 'ms' (milliseconds)
    The time unit to encode to, governs timestamp and ISO8601
    precision.  One of 's', 'ms', 'us', 'ns' for second, millisecond,
    microsecond, and nanosecond respectively.
default_handler : callable, default None
    Handler to call if object cannot otherwise be converted to a
    suitable format for JSON. Should receive a single argument which is
    the object to convert and return a serialisable object.
lines : bool, default False
    If 'orient' is 'records' write out line delimited json format. Will
    throw ValueError if incorrect 'orient' since others are not list
    like.
compression : {'infer', 'gzip', 'bz2', 'zip', 'xz', None}
    A string representing the compression to use in the output file,
    only used when the first argument is a filename. By default, the
    compression is inferred from the filename.
index : bool, default True
    Whether to include the index values in the JSON string. Not
    including the index (``index=False``) is only supported when
    orient is 'split' or 'table'.
See Also
--------
.cudf.io.json.read_json
"""
doc_to_json = docfmt_partial(docstring=_docstring_to_json)

_docstring_read_hdf = """
Read from the store, close it if we opened it.

Retrieve pandas object stored in file, optionally based on where
criteria

Parameters
----------
path_or_buf : string, buffer or path object
    Path to the file to open, or an open `HDFStore
    <https://pandas.pydata.org/pandas-docs/stable/user_guide/io.html#hdf5-pytables>`_.
    object.
    Supports any object implementing the ``__fspath__`` protocol.
    This includes :class:`pathlib.Path` and py._path.local.LocalPath
    objects.
key : object, optional
    The group identifier in the store. Can be omitted if the HDF file
    contains a single pandas object.
mode : {'r', 'r+', 'a'}, optional
    Mode to use when opening the file. Ignored if path_or_buf is a
    `Pandas HDFS
    <https://pandas.pydata.org/pandas-docs/stable/user_guide/io.html#hdf5-pytables>`_.
    Default is 'r'.
where : list, optional
    A list of Term (or convertible) objects.
start : int, optional
    Row number to start selection.
stop  : int, optional
    Row number to stop selection.
columns : list, optional
    A list of columns names to return.
iterator : bool, optional
    Return an iterator object.
chunksize : int, optional
    Number of rows to include in an iteration when using an iterator.
errors : str, default 'strict'
    Specifies how encoding and decoding errors are to be handled.
    See the errors argument for :func:`open` for a full list
    of options.
**kwargs
    Additional keyword arguments passed to HDFStore.

Returns
-------
item : object
    The selected object. Return type depends on the object stored.
See Also
--------
cudf.io.hdf.to_hdf : Write a HDF file from a DataFrame.
"""
doc_read_hdf = docfmt_partial(docstring=_docstring_read_hdf)

_docstring_to_hdf = """
Write the contained data to an HDF5 file using HDFStore.

Hierarchical Data Format (HDF) is self-describing, allowing an
application to interpret the structure and contents of a file with
no outside information. One HDF file can hold a mix of related objects
which can be accessed as a group or as individual objects.

In order to add another DataFrame or Series to an existing HDF file
please use append mode and a different a key.

For more information see the `user guide
<https://pandas.pydata.org/pandas-docs/stable/user_guide/io.html#hdf5-pytables>`_.

Parameters
----------
path_or_buf : str or pandas.HDFStore
    File path or HDFStore object.
key : str
    Identifier for the group in the store.
mode : {'a', 'w', 'r+'}, default 'a'
    Mode to open file:

    - 'w': write, a new file is created (an existing file with the same name
      would be deleted).
    - 'a': append, an existing file is opened for reading and writing, and if
      the file does not exist it is created.
    - 'r+': similar to 'a', but the file must already exist.
format : {'fixed', 'table'}, default 'fixed'
    Possible values:

    - 'fixed': Fixed format. Fast writing/reading. Not-appendable,
    nor searchable.
    - 'table': Table format. Write as a PyTables Table structure
    which may perform worse but allow more flexible operations
    like searching / selecting subsets of the data.
append : bool, default False
    For Table formats, append the input data to the existing.
data_columns :  list of columns or True, optional
    List of columns to create as indexed data columns for on-disk
    queries, or True to use all columns. By default only the axes
    of the object are indexed. See `Query via Data Columns
    <https://pandas.pydata.org/pandas-docs/stable/user_guide/io.html#io-hdf5-query-data-columns>`_.
    Applicable only to format='table'.
complevel : {0-9}, optional
    Specifies a compression level for data.
    A value of 0 disables compression.
complib : {'zlib', 'lzo', 'bzip2', 'blosc'}, default 'zlib'
    Specifies the compression library to be used.
    As of v0.20.2 these additional compressors for Blosc are supported
    (default if no compressor specified: 'blosc:blosclz'):
    {'blosc:blosclz', 'blosc:lz4', 'blosc:lz4hc', 'blosc:snappy',
    'blosc:zlib', 'blosc:zstd'}.
    Specifying a compression library which is not available issues
    a ValueError.
fletcher32 : bool, default False
    If applying compression use the fletcher32 checksum.
dropna : bool, default False
    If true, ALL nan rows will not be written to store.
errors : str, default 'strict'
    Specifies how encoding and decoding errors are to be handled.
    See the errors argument for :func:`open` for a full list
    of options.

See Also
--------
cudf.io.hdf.read_hdf : Read from HDF file.
cudf.io.parquet.to_parquet : Write a DataFrame to the binary parquet format.
cudf.io.feather..to_feather : Write out feather-format for DataFrames.
"""
doc_to_hdf = docfmt_partial(docstring=_docstring_to_hdf)

_docstring_read_feather = """
Load an feather object from the file path, returning a DataFrame.

Parameters
----------
path : string
    File path
columns : list, default=None
    If not None, only these columns will be read from the file.

Returns
-------
DataFrame

Examples
--------
>>> import cudf
>>> df = cudf.read_feather(filename)
>>> df
  num1                datetime text
0  123 2018-11-13T12:00:00.000 5451
1  456 2018-11-14T12:35:01.000 5784
2  789 2018-11-15T18:02:59.000 6117

See Also
--------
cudf.io.feather.to_feather
"""
doc_read_feather = docfmt_partial(docstring=_docstring_read_feather)

_docstring_to_feather = """
Write a DataFrame to the feather format.

Parameters
----------
path : str
    File path

See Also
--------
cudf.io.feather.read_feather
"""
doc_to_feather = docfmt_partial(docstring=_docstring_to_feather)

_docstring_to_dlpack = """
Converts a cuDF object into a DLPack tensor.

DLPack is an open-source memory tensor structure:
`dmlc/dlpack <https://github.com/dmlc/dlpack>`_.

This function takes a cuDF object and converts it to a PyCapsule object
which contains a pointer to a DLPack tensor. This function deep copies the
data into the DLPack tensor from the cuDF object.

Parameters
----------
cudf_obj : DataFrame, Series, Index, or Column

Returns
-------
pycapsule_obj : PyCapsule
    Output DLPack tensor pointer which is encapsulated in a PyCapsule
    object.
"""
doc_to_dlpack = docfmt_partial(docstring=_docstring_to_dlpack)

_docstring_read_csv = """
Load a comma-seperated-values (CSV) dataset into a DataFrame

Parameters
----------
filepath_or_buffer : str, path object, or file-like object
    Either a path to a file (a `str`, `pathlib.Path`, or
    `py._path.local.LocalPath`), URL (including http, ftp, and S3 locations),
    or any object with a `read()` method (such as builtin `open()` file handler
    function or `StringIO`).
sep : char, default ','
    Delimiter to be used.
delimiter : char, default None
    Alternative argument name for sep.
delim_whitespace : bool, default False
    Determines whether to use whitespace as delimiter.
lineterminator : char, default '\\n'
    Character to indicate end of line.
skipinitialspace : bool, default False
    Skip spaces after delimiter.
names : list of str, default None
    List of column names to be used.
dtype : type, list of types, or dict of column -> type, default None
    Data type(s) for data or columns. If list, types are applied in the same
    order as the column names. If dict, types are mapped to the column names.
    E.g. {‘a’: np.float64, ‘b’: int32, ‘c’: ‘float’}
    If `None`, dtypes are inferred from the dataset. Use `str` to preserve data
    and not infer or interpret to dtype.
quotechar : char, default '"'
    Character to indicate start and end of quote item.
quoting : str or int, default 0
    Controls quoting behavior. Set to one of
    0 (csv.QUOTE_MINIMAL), 1 (csv.QUOTE_ALL),
    2 (csv.QUOTE_NONNUMERIC) or 3 (csv.QUOTE_NONE).
    Quoting is enabled with all values except 3.
doublequote : bool, default True
    When quoting is enabled, indicates whether to interpret two
    consecutive quotechar inside fields as single quotechar
header : int, default 'infer'
    Row number to use as the column names. Default behavior is to infer
    the column names: if no names are passed, header=0;
    if column names are passed explicitly, header=None.
usecols : list of int or str, default None
    Returns subset of the columns given in the list. All elements must be
    either integer indices (column number) or strings that correspond to
    column names
mangle_dupe_cols : boolean, default True
    Duplicate columns will be specified as 'X','X.1',...'X.N'.
skiprows : int, default 0
    Number of rows to be skipped from the start of file.
skipfooter : int, default 0
    Number of rows to be skipped at the bottom of file.
compression : {'infer', 'gzip', 'zip', None}, default 'infer'
    For on-the-fly decompression of on-disk data. If ‘infer’, then detect
    compression from the following extensions: ‘.gz’,‘.zip’ (otherwise no
    decompression). If using ‘zip’, the ZIP file must contain only one
    data file to be read in, otherwise the first non-zero-sized file will
    be used. Set to None for no decompression.
decimal : char, default '.'
    Character used as a decimal point.
thousands : char, default None
    Character used as a thousands delimiter.
true_values : list, default None
    Values to consider as boolean True
false_values : list, default None
    Values to consider as boolean False
nrows : int, default None
    If specified, maximum number of rows to read
byte_range : list or tuple, default None
    Byte range within the input file to be read. The first number is the
    offset in bytes, the second number is the range size in bytes. Set the
    size to zero to read all data after the offset location. Reads the row
    that starts before or at the end of the range, even if it ends after
    the end of the range.
skip_blank_lines : bool, default True
    If True, discard and do not parse empty lines
    If False, interpret empty lines as NaN values
parse_dates : list of int or names, default None
    If list of columns, then attempt to parse each entry as a date.
    Columns may not always be recognized as dates, for instance due to
    unusual or non-standard formats. To guarantee a date and increase parsing
    speed, explicitly specify `dtype='date'` for the desired columns.
comment : char, default None
    Character used as a comments indicator. If found at the beginning of a
    line, the line will be ignored altogether.
na_values : list, default None
    Values to consider as invalid
keep_default_na : bool, default True
    Whether or not to include the default NA values when parsing the data.
na_filter : bool, default True
    Detect missing values (empty strings and the values in na_values).
    Passing False can improve performance.
prefix : str, default None
    Prefix to add to column numbers when parsing without a header row
index_col : int, string or False, default None
    Column to use as the row labels of the DataFrame. Passing `index_col=False`
    explicitly disables index column inference and discards the last column.

Returns
-------
GPU ``DataFrame`` object.

Examples
--------

Create a test csv file

>>> import cudf
>>> filename = 'foo.csv'
>>> lines = [
...   "num1,datetime,text",
...   "123,2018-11-13T12:00:00,abc",
...   "456,2018-11-14T12:35:01,def",
...   "789,2018-11-15T18:02:59,ghi"
... ]
>>> with open(filename, 'w') as fp:
...     fp.write('\\n'.join(lines)+'\\n')

Read the file with ``cudf.read_csv``

>>> cudf.read_csv(filename)
  num1                datetime text
0  123 2018-11-13T12:00:00.000 5451
1  456 2018-11-14T12:35:01.000 5784
2  789 2018-11-15T18:02:59.000 6117

See Also
--------
cudf.io.csv.to_csv
"""
doc_read_csv = docfmt_partial(docstring=_docstring_read_csv)

_docstring_to_csv = """
Write a dataframe to csv file format.

Parameters
----------
df : DataFrame
    DataFrame object to be written to csv
path : str, default None
    Path of file where DataFrame will be written
sep : char, default ','
    Delimiter to be used.
na_rep : str, default ''
    String to use for null entries
columns : list of str, optional
    Columns to write
header : bool, default True
    Write out the column names
index : bool, default True
    Write out the index as a column
line_terminator : char, default '\\n'
chunksize : int or None, default None
    Rows to write at a time

Notes
-----
<<<<<<< HEAD
Follows the standard of Pandas csv.QUOTE_NONNUMERIC for all output.
If `to_csv` leads to memory errors consider setting the `chunksize` parameter.
=======
- Follows the standard of Pandas csv.QUOTE_NONNUMERIC for all output.
- If `to_csv` leads to memory errors consider setting the `chunksize` argument.

>>>>>>> acdd1e5e
Examples
--------

Write a dataframe to csv.

>>> import cudf
>>> filename = 'foo.csv'
>>> df = cudf.DataFrame({'x': [0, 1, 2, 3],
                         'y': [1.0, 3.3, 2.2, 4.4],
                         'z': ['a', 'b', 'c', 'd']})
>>> df = df.set_index([3, 2, 1, 0])
>>> df.to_csv(filename)

See Also
--------
cudf.io.csv.read_csv
"""
doc_to_csv = docfmt_partial(docstring=_docstring_to_csv)


def is_url(url):
    """Check if a string is a valid URL to a network location.

    Parameters
    ----------
    url : str
        String containing a possible URL

    Returns
    -------
    bool : bool
        If `url` has a valid protocol return True otherwise False.
    """
    # Do not include the empty ('') scheme in the check
    schemes = urllib.parse.uses_netloc[1:]
    try:
        return urllib.parse.urlparse(url).scheme in schemes
    except Exception:
        return False


def is_file_like(obj):
    """Check if the object is a file-like object, per PANDAS' definition.
    An object is considered file-like if it has an iterator AND has a either or
    both `read()` / `write()` methods as attributes.

    Parameters
    ----------
    obj : object
        Object to check for file-like properties

    Returns
    -------
    is_file_like : bool
        If `obj` is file-like returns True otherwise False
    """
    if not (hasattr(obj, "read") or hasattr(obj, "write")):
        return False
    elif not hasattr(obj, "__iter__"):
        return False
    else:
        return True


def get_filepath_or_buffer(path_or_data, compression, iotypes=(BytesIO)):
    """Return either a filepath string to data, or a memory buffer of data.
    If filepath, then the source filepath is expanded to user's environment.
    If buffer, then data is returned in-memory as bytes or a ByteIO object.

    Parameters
    ----------
    path_or_data : str, file-like object, bytes, ByteIO
        Path to data or the data itself.
    compression : str
        Type of compression algorithm for the content
    iotypes : (), default (BytesIO)
        Object type to exclude from file-like check

    Returns
    -------
    filepath_or_buffer : str, bytes, BytesIO
        Filepath string or in-memory buffer of data
    compression : str
        Type of compression algorithm for the content
    """
    if is_url(path_or_data):
        with urllib.request.urlopen(path_or_data) as url:
            compression = url.headers.get("Content-Encoding", None)
            buffer = BytesIO(url.read())
        return buffer, compression
    elif isinstance(path_or_data, str):
        return os.path.expanduser(path_or_data), compression
    elif not isinstance(path_or_data, iotypes) and is_file_like(path_or_data):
        if isinstance(path_or_data, TextIOWrapper):
            path_or_data = path_or_data.buffer
        return BytesIO(path_or_data.read()), compression
    else:
        return path_or_data, compression<|MERGE_RESOLUTION|>--- conflicted
+++ resolved
@@ -702,14 +702,9 @@
 
 Notes
 -----
-<<<<<<< HEAD
-Follows the standard of Pandas csv.QUOTE_NONNUMERIC for all output.
-If `to_csv` leads to memory errors consider setting the `chunksize` parameter.
-=======
 - Follows the standard of Pandas csv.QUOTE_NONNUMERIC for all output.
 - If `to_csv` leads to memory errors consider setting the `chunksize` argument.
 
->>>>>>> acdd1e5e
 Examples
 --------
 
