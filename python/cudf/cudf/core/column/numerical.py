# Copyright (c) 2018-2020, NVIDIA CORPORATION.

import numpy as np
import pandas as pd
import pyarrow as pa
from pandas.api.types import is_integer_dtype

import cudf._lib as libcudf
import cudf._libxx as libcudfxx
from cudf.core.buffer import Buffer
from cudf.core.column import as_column, column
from cudf.utils import cudautils, utils
from cudf.utils.dtypes import (
    min_numeric_column_type,
    min_signed_type,
    np_to_pa_dtype,
    numeric_normalize_types,
)


class NumericalColumn(column.ColumnBase):
    def __init__(self, data, dtype, mask=None, size=None, offset=0):
        """
        Parameters
        ----------
        data : Buffer
        dtype : np.dtype
            The dtype associated with the data Buffer
        mask : Buffer, optional
        """
        dtype = np.dtype(dtype)
        if data.size % dtype.itemsize:
            raise ValueError("Buffer size must be divisible by element size")
        if size is None:
            size = data.size // dtype.itemsize
            size = size - offset
        super().__init__(
            data, size=size, dtype=dtype, mask=mask, offset=offset
        )

    def __contains__(self, item):
        """
        Returns True if column contains item, else False.
        """
        # Handles improper item types
        # Fails if item is of type None, so the handler.
        try:
            if np.can_cast(item, self.data_array_view.dtype):
                item = self.data_array_view.dtype.type(item)
            else:
                return False
        except Exception:
            return False
        # TODO: Use `scalar`-based `contains` wrapper
        return libcudfxx.search.contains(
            self, column.as_column([item], dtype=self.dtype)
        ).any()

    def unary_operator(self, unaryop):
        return _numeric_column_unaryop(self, op=unaryop)

    def binary_operator(self, binop, rhs, reflect=False):
        int_dtypes = [
            np.dtype("int8"),
            np.dtype("int16"),
            np.dtype("int32"),
            np.dtype("int64"),
        ]
        tmp = rhs
        if reflect:
            tmp = self
        if isinstance(rhs, NumericalColumn) or np.isscalar(rhs):
            out_dtype = np.result_type(self.dtype, rhs.dtype)
            if binop in ["mod", "floordiv"]:
                if (tmp.dtype in int_dtypes) and (
                    (np.isscalar(tmp) and (0 == tmp))
                    or ((isinstance(tmp, NumericalColumn)) and (0.0 in tmp))
                ):
                    out_dtype = np.dtype("float_")
        elif rhs is None:
            out_dtype = self.dtype
        else:
            msg = "{!r} operator not supported between {} and {}"
            raise TypeError(msg.format(binop, type(self), type(rhs)))
        return _numeric_column_binop(
            lhs=self, rhs=rhs, op=binop, out_dtype=out_dtype, reflect=reflect
        )

    def _apply_scan_op(self, op):
        return libcudfxx.reduce.scan(op, self, True)

    def normalize_binop_value(self, other):
        if other is None:
            return other
        other_dtype = np.min_scalar_type(other)
        if other_dtype.kind in "biuf":
            other_dtype = np.promote_types(self.dtype, other_dtype)
            if other_dtype == np.dtype("float16"):
                other = np.dtype("float32").type(other)
                other_dtype = other.dtype
            if other_dtype.kind in "u":
                other_dtype = min_signed_type(other)
            if np.isscalar(other):
                other = np.dtype(other_dtype).type(other)
                return other
            else:
                ary = utils.scalar_broadcast_to(
                    other, size=len(self), dtype=other_dtype
                )
                return column.build_column(
                    data=Buffer.from_array_lik(ary),
                    dtype=ary.dtype,
                    mask=self.mask,
                )
        else:
            raise TypeError("cannot broadcast {}".format(type(other)))

    def as_string_column(self, dtype, **kwargs):
        from cudf.core.column import string, as_column

        if len(self) > 0:
            return string._numeric_to_str_typecast_functions[
                np.dtype(self.dtype)
            ](self, **kwargs)
        else:
            return as_column([], dtype="object")

    def as_datetime_column(self, dtype, **kwargs):
        from cudf.core.column import build_column

        return build_column(
            data=self.astype("int64").base_data,
            dtype=dtype,
            mask=self.base_mask,
            offset=self.offset,
            size=self.size,
        )

    def as_numerical_column(self, dtype, **kwargs):
        dtype = np.dtype(dtype)
        if dtype == self.dtype:
            return self
        return libcudfxx.unary.cast(self, dtype)

    def to_pandas(self, index=None):
        if self.has_nulls and self.dtype == np.bool:
            # Boolean series in Pandas that contains None/NaN is of dtype
            # `np.object`, which is not natively supported in GDF.
            ret = self.astype(np.int8).to_array(fillna=-1)
            ret = pd.Series(ret, index=index)
            ret = ret.where(ret >= 0, other=None)
            ret.replace(to_replace=1, value=True, inplace=True)
            ret.replace(to_replace=0, value=False, inplace=True)
            return ret
        else:
            return pd.Series(self.to_array(fillna="pandas"), index=index)

    def to_arrow(self):
        mask = None
        if self.nullable:
            mask = pa.py_buffer(self.mask_array_view.copy_to_host())
        data = pa.py_buffer(self.data_array_view.copy_to_host())
        pa_dtype = np_to_pa_dtype(self.dtype)
        out = pa.Array.from_buffers(
            type=pa_dtype,
            length=len(self),
            buffers=[mask, data],
            null_count=self.null_count,
        )
        if self.dtype == np.bool:
            return out.cast(pa.bool_())
        else:
            return out

    def min(self, dtype=None):
        return libcudfxx.reduce.reduce("min", self, dtype=dtype)

    def max(self, dtype=None):
        return libcudfxx.reduce.reduce("max", self, dtype=dtype)

    def sum(self, dtype=None):
        return libcudfxx.reduce.reduce("sum", self, dtype=dtype)

    def product(self, dtype=None):
        return libcudfxx.reduce.reduce("product", self, dtype=dtype)

    def mean(self, dtype=np.float64):
        return libcudfxx.reduce.reduce("mean", self, dtype=dtype)

    def var(self, ddof=1, dtype=np.float64):
        return libcudfxx.reduce.reduce("var", self, dtype=dtype, ddof=ddof)

    def std(self, ddof=1, dtype=np.float64):
        return libcudfxx.reduce.reduce("std", self, dtype=dtype, ddof=ddof)

    def sum_of_squares(self, dtype=None):
        return libcudfxx.reduce.reduce("sum_of_squares", self, dtype=dtype)

    def round(self, decimals=0):
        if decimals < 0:
            msg = "Decimal values < 0 are not yet supported."
            raise NotImplementedError(msg)

        if np.issubdtype(self.dtype, np.integer):
            return self

        data = Buffer(cudautils.apply_round(self.data_array_view, decimals))
        return column.build_column(data=data, dtype=self.dtype, mask=self.mask)

    def applymap(self, udf, out_dtype=None):
        """Apply a elemenwise function to transform the values in the Column.

        Parameters
        ----------
        udf : function
            Wrapped by numba jit for call on the GPU as a device function.
        out_dtype  : numpy.dtype; optional
            The dtype for use in the output.
            By default, use the same dtype as *self.dtype*.

        Returns
        -------
        result : Column
            The mask is preserved.
        """
        if out_dtype is None:
            out_dtype = self.dtype
        out = column.column_applymap(udf=udf, column=self, out_dtype=out_dtype)
        return out

    def default_na_value(self):
        """Returns the default NA value for this column
        """
        dkind = self.dtype.kind
        if dkind == "f":
            return self.dtype.type(np.nan)
        elif dkind in "iu":
            return -1
        elif dkind == "b":
            return False
        else:
            raise TypeError(
                "numeric column of {} has no NaN value".format(self.dtype)
            )

    def find_and_replace(self, to_replace, replacement, all_nan):
        """
        Return col with *to_replace* replaced with *value*.
        """
        to_replace_col = _normalize_find_and_replace_input(
            self.dtype, to_replace
        )
        if all_nan:
            replacement_col = column.as_column(replacement, dtype=self.dtype)
        else:
            replacement_col = _normalize_find_and_replace_input(
                self.dtype, replacement
            )
        if len(replacement_col) == 1 and len(to_replace_col) > 1:
            replacement_col = column.as_column(
                utils.scalar_broadcast_to(
                    replacement[0], (len(to_replace_col),), self.dtype
                )
            )
        replaced = self.copy()
        to_replace_col, replacement_col, replaced = numeric_normalize_types(
            to_replace_col, replacement_col, replaced
        )
        return libcudfxx.replace.replace(
            replaced, to_replace_col, replacement_col
        )

    def fillna(self, fill_value):
        """
        Fill null values with *fill_value*
        """
        if np.isscalar(fill_value):
            # castsafely to the same dtype as self
            fill_value_casted = self.dtype.type(fill_value)
            if not np.isnan(fill_value) and (fill_value_casted != fill_value):
                raise TypeError(
                    "Cannot safely cast non-equivalent {} to {}".format(
                        type(fill_value).__name__, self.dtype.name
                    )
                )
            fill_value = fill_value_casted
        else:
            fill_value = column.as_column(fill_value, nan_as_null=False)
            # cast safely to the same dtype as self
            if is_integer_dtype(self.dtype):
                fill_value = _safe_cast_to_int(fill_value, self.dtype)
            else:
                fill_value = fill_value.astype(self.dtype)
        result = libcudfxx.replace.replace_nulls(self, fill_value)
        result = column.build_column(
            result.base_data,
            result.dtype,
            mask=None,
            offset=result.offset,
            size=result.size,
        )

        return result

    def find_first_value(self, value, closest=False):
        """
        Returns offset of first value that matches. For monotonic
        columns, returns the offset of the first larger value
        if closest=True.
        """
        found = 0
        if len(self):
            found = cudautils.find_first(self.data_array_view, value)
        if found == -1 and self.is_monotonic and closest:
            if value < self.min():
                found = 0
            elif value > self.max():
                found = len(self)
            else:
                found = cudautils.find_first(
                    self.data_array_view, value, compare="gt"
                )
                if found == -1:
                    raise ValueError("value not found")
        elif found == -1:
            raise ValueError("value not found")
        return found

    def find_last_value(self, value, closest=False):
        """
        Returns offset of last value that matches. For monotonic
        columns, returns the offset of the last smaller value
        if closest=True.
        """
        found = 0
        if len(self):
            found = cudautils.find_last(self.data_array_view, value)
        if found == -1 and self.is_monotonic and closest:
            if value < self.min():
                found = -1
            elif value > self.max():
                found = len(self) - 1
            else:
                found = cudautils.find_last(
                    self.data_array_view, value, compare="lt"
                )
                if found == -1:
                    raise ValueError("value not found")
        elif found == -1:
            raise ValueError("value not found")
        return found

    def can_cast_safely(self, to_dtype):
        """
        Returns true if all the values in self can be
        safely cast to dtype
        """
        if self.dtype.kind == to_dtype.kind:
            if self.dtype <= to_dtype:
                return True
            else:
                # Kinds are the same but to_dtype is smaller
                if "float" in to_dtype.name:
                    info = np.finfo(to_dtype)
                elif "int" in to_dtype.name:
                    info = np.iinfo(to_dtype)
                min_, max_ = info.min, info.max

                if (self.min() > min_) and (self.max() < max_):
                    return True
                else:
                    return False

        # want to cast int to float
        elif to_dtype.kind == "f" and self.dtype.kind == "i":
            info = np.finfo(to_dtype)
            biggest_exact_int = 2 ** (info.nmant + 1)
            if (self.min() >= -biggest_exact_int) and (
                self.max() <= biggest_exact_int
            ):
                return True
            else:
                from cudf import Series

                if (
                    Series(self).astype(to_dtype).astype(self.dtype)
                    == Series(self)
                ).all():
                    return True
                else:
                    return False

        # want to cast float to int:
        elif to_dtype.kind == "i" and self.dtype.kind == "f":
            info = np.iinfo(to_dtype)
            min_, max_ = info.min, info.max
            # best we can do is hope to catch it here and avoid compare
            if (self.min() >= min_) and (self.max() <= max_):
                from cudf import Series

                if (Series(self) % 1 == 0).all():
                    return True
                else:
                    return False
            else:
                return False


def _numeric_column_binop(lhs, rhs, op, out_dtype, reflect=False):
    if reflect:
        lhs, rhs = rhs, lhs
<<<<<<< HEAD
    libcudfxx.nvtx.range_push("CUDF_BINARY_OP", "orange")
    # Allocate output
    masked = False
    if np.isscalar(lhs):
        masked = rhs.nullable
        row_count = len(rhs)
    elif np.isscalar(rhs):
        masked = lhs.nullable
        row_count = len(lhs)
    elif rhs is None:
        masked = True
        row_count = len(lhs)
    elif lhs is None:
        masked = True
        row_count = len(rhs)
    else:
        masked = lhs.nullable or rhs.nullable
        row_count = len(lhs)
=======
    libcudf.nvtx.nvtx_range_push("CUDF_BINARY_OP", "orange")
>>>>>>> 90707409

    is_op_comparison = op in ["lt", "gt", "le", "ge", "eq", "ne"]

    if is_op_comparison:
        out_dtype = "bool"

    out = libcudfxx.binaryop.binaryop(lhs, rhs, op, out_dtype)

    if is_op_comparison:
        out = out.fillna(op == "ne")

    libcudfxx.nvtx.range_pop()
    return out


def _numeric_column_unaryop(operand, op):
    if callable(op):
        return libcudfxx.transform.transform(operand, op)

    op = libcudfxx.unary.UnaryOp[op.upper()]
    return libcudfxx.unary.unary_operation(operand, op)


def _safe_cast_to_int(col, dtype):
    """
    Cast given NumericalColumn to given integer dtype safely.
    """
    assert is_integer_dtype(dtype)

    if col.dtype == dtype:
        return col

    new_col = col.astype(dtype)
    if new_col.binary_operator("eq", col).all():
        return new_col
    else:
        raise TypeError(
            "Cannot safely cast non-equivalent {} to {}".format(
                col.dtype.type.__name__, np.dtype(dtype).type.__name__
            )
        )


def _normalize_find_and_replace_input(input_column_dtype, col_to_normalize):
    normalized_column = column.as_column(col_to_normalize)
    col_to_normalize_dtype = normalized_column.dtype
    if isinstance(col_to_normalize, list):
        col_to_normalize_dtype = min_numeric_column_type(normalized_column)
        # Scalar case
        if len(col_to_normalize) == 1:
            col_to_normalize_casted = input_column_dtype.type(
                col_to_normalize[0]
            )
            if not np.isnan(col_to_normalize_casted) and (
                col_to_normalize_casted != col_to_normalize[0]
            ):
                raise TypeError(
                    f"Cannot safely cast non-equivalent "
                    f"{col_to_normalize[0]} "
                    f"to {input_column_dtype.name}"
                )
            else:
                col_to_normalize_dtype = input_column_dtype
    elif hasattr(col_to_normalize, "dtype"):
        col_to_normalize_dtype = col_to_normalize.dtype
    else:
        raise TypeError(f"Type {type(col_to_normalize)} not supported")

    if (
        col_to_normalize_dtype.kind == "f" and input_column_dtype.kind == "i"
    ) or (col_to_normalize_dtype > input_column_dtype):
        raise TypeError(
            f"Potentially unsafe cast for non-equivalent "
            f"{col_to_normalize_dtype.name} "
            f"to {input_column_dtype.name}"
        )
    return normalized_column.astype(input_column_dtype)


def digitize(column, bins, right=False):
    """Return the indices of the bins to which each value in column belongs.

    Parameters
    ----------
    column : Column
        Input column.
    bins : np.array
        1-D monotonically increasing array of bins with same type as `column`.
    right : bool
        Indicates whether interval contains the right or left bin edge.

    Returns
    -------
    A device array containing the indices
    """
    assert column.dtype == bins.dtype
    bins_buf = Buffer(bins)
    bin_col = NumericalColumn(data=bins_buf, dtype=bins.dtype)
    return as_column(
        libcudfxx.sort.digitize(column.as_frame(), bin_col.as_frame(), right)
    )<|MERGE_RESOLUTION|>--- conflicted
+++ resolved
@@ -409,28 +409,7 @@
 def _numeric_column_binop(lhs, rhs, op, out_dtype, reflect=False):
     if reflect:
         lhs, rhs = rhs, lhs
-<<<<<<< HEAD
-    libcudfxx.nvtx.range_push("CUDF_BINARY_OP", "orange")
-    # Allocate output
-    masked = False
-    if np.isscalar(lhs):
-        masked = rhs.nullable
-        row_count = len(rhs)
-    elif np.isscalar(rhs):
-        masked = lhs.nullable
-        row_count = len(lhs)
-    elif rhs is None:
-        masked = True
-        row_count = len(lhs)
-    elif lhs is None:
-        masked = True
-        row_count = len(rhs)
-    else:
-        masked = lhs.nullable or rhs.nullable
-        row_count = len(lhs)
-=======
-    libcudf.nvtx.nvtx_range_push("CUDF_BINARY_OP", "orange")
->>>>>>> 90707409
+    libcudfxx.nvtx.nvtx_range_push("CUDF_BINARY_OP", "orange")
 
     is_op_comparison = op in ["lt", "gt", "le", "ge", "eq", "ne"]
 
