--- conflicted
+++ resolved
@@ -6,13 +6,4 @@
 .cache
 .vscode
 build
-<<<<<<< HEAD
-
-tests/lib/
-
-thirdparty/arrow/
-
-\.idea/
-=======
-/thirdparty/googletest/
->>>>>>> bf0fa1c1
+/thirdparty/arrow/