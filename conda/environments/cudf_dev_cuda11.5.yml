--- conflicted
+++ resolved
@@ -11,13 +11,8 @@
   - clang=11.1.0
   - clang-tools=11.1.0
   - cupy>=9.5.0,<11.0.0a0
-<<<<<<< HEAD
   - rmm=22.06.*
-  - cmake>=3.20.1
-=======
-  - rmm=22.04.*
   - cmake>=3.20.1,<3.23
->>>>>>> a02b7c2b
   - cmake_setuptools>=0.1.3
   - python>=3.7,<3.9
   - numba>=0.54
